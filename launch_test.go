package main

import (
	"encoding/json"
	"fmt"
	"io/ioutil"
	"os"
	"path"
	"reflect"
	"strings"
	"testing"

	"github.com/screwdriver-cd/launcher/executor"
	"github.com/screwdriver-cd/launcher/screwdriver"
)

const (
	TestWorkspace        = "/sd/workspace"
	TestEmitter          = "./data/emitter"
	TestBuildID          = 1234
	TestBuildTimeout     = 60
	TestEventID          = 2234
	TestJobID            = 2345
	TestParentBuildID    = 1111
	TestParentEventID    = 3345
	TestPipelineID       = 3456
	TestParentJobID      = 1112
	TestParentPipelineID = 1113
	TestMetaSpace        = "./data/meta"
	TestShellBin         = "/bin/sh"
	TestStoreURL         = "https://store.screwdriver.cd"
	TestUiURL            = "https://screwdriver.cd"
	TestBuildToken       = "foobar"

	TestScmURI = "github.com:123456:master"
	TestSHA    = "abc123"
)

var TestParentBuildIDFloat interface{} = float64(1111)
var TestParentBuildIDs = []float64{1111, 2222}
var IDs = make([]interface{}, len(TestParentBuildIDs))
var actual = make(map[string]interface{})
var TestEnvVars = map[string]string{
	"SD_SONAR_AUTH_URL": "https://api.screwdriver.cd/v4/coverage/token",
	"SD_SONAR_HOST":     "https://sonar.screwdriver.cd",
}
var TestScmRepo = screwdriver.ScmRepo(FakeScmRepo{
	Name: "screwdriver-cd/launcher",
})

type FakeBuild screwdriver.Build
type FakeCoverage screwdriver.Coverage
type FakeEvent screwdriver.Event
type FakeJob screwdriver.Job
type FakePipeline screwdriver.Pipeline
type FakeScmRepo screwdriver.ScmRepo

func mockAPI(t *testing.T, testBuildID, testJobID, testPipelineID int, testStatus screwdriver.BuildStatus) MockAPI {
	return MockAPI{
		buildFromID: func(buildID int) (screwdriver.Build, error) {
			return screwdriver.Build(FakeBuild{ID: testBuildID, EventID: TestEventID, JobID: testJobID, SHA: TestSHA, ParentBuildID: float64(1234)}), nil
		},
		eventFromID: func(eventID int) (screwdriver.Event, error) {
			return screwdriver.Event(FakeEvent{ID: TestEventID, ParentEventID: TestParentEventID}), nil
		},
		jobFromID: func(jobID int) (screwdriver.Job, error) {
			if jobID != testJobID {
				t.Errorf("jobID == %d, want %d", jobID, testJobID)
				// Panic to get the stacktrace
				panic(true)
			}
			return screwdriver.Job(FakeJob{ID: testJobID, PipelineID: testPipelineID, Name: "main"}), nil
		},
		pipelineFromID: func(pipelineID int) (screwdriver.Pipeline, error) {
			if pipelineID != testPipelineID {
				t.Errorf("pipelineID == %d, want %d", pipelineID, testPipelineID)
				// Panic to get the stacktrace
				panic(true)
			}
			return screwdriver.Pipeline(FakePipeline{ScmURI: TestScmURI, ScmRepo: TestScmRepo}), nil
		},
		updateBuildStatus: func(status screwdriver.BuildStatus, meta map[string]interface{}, buildID int) error {
			if buildID != testBuildID {
				t.Errorf("status == %s, want %s", status, testStatus)
				// Panic to get the stacktrace
				panic(true)
			}
			if status != testStatus {
				t.Errorf("status == %s, want %s", status, testStatus)
				// Panic to get the stacktrace
				panic(true)
			}
			return nil
		},
		getAPIURL: func() (string, error) {
			return "https://api.screwdriver.cd/v4/", nil
		},
		getCoverageInfo: func() (screwdriver.Coverage, error) {
			return screwdriver.Coverage(FakeCoverage{EnvVars: TestEnvVars}), nil
		},
		getBuildToken: func(buildID int, buildTimeoutMinutes int) (string, error) {
			if buildID != testBuildID {
				t.Errorf("buildID == %d, want %d", buildID, testBuildID)
				// Panic to get the stacktrace
				panic(true)
			}
			if buildTimeoutMinutes != TestBuildTimeout {
				t.Errorf("buildTimeout == %d, want %d", buildTimeoutMinutes, TestBuildTimeout)
				// Panic to get the stacktrace
				panic(true)
			}
			return "foobar", nil
		},
	}
}

type MockAPI struct {
	buildFromID       func(int) (screwdriver.Build, error)
	eventFromID       func(int) (screwdriver.Event, error)
	jobFromID         func(int) (screwdriver.Job, error)
	pipelineFromID    func(int) (screwdriver.Pipeline, error)
	updateBuildStatus func(screwdriver.BuildStatus, map[string]interface{}, int) error
	updateStepStart   func(buildID int, stepName string) error
	updateStepStop    func(buildID int, stepName string, exitCode int) error
	secretsForBuild   func(build screwdriver.Build) (screwdriver.Secrets, error)
	getAPIURL         func() (string, error)
	getCoverageInfo   func() (screwdriver.Coverage, error)
	getBuildToken     func(buildID int, buildTimeoutMinutes int) (string, error)
}

func (f MockAPI) GetAPIURL() (string, error) {
	return f.getAPIURL()
}

func (f MockAPI) GetCoverageInfo() (screwdriver.Coverage, error) {
	return f.getCoverageInfo()
}

func (f MockAPI) SecretsForBuild(build screwdriver.Build) (screwdriver.Secrets, error) {
	if f.secretsForBuild != nil {
		return f.secretsForBuild(build)
	}
	return nil, nil
}

func (f MockAPI) BuildFromID(buildID int) (screwdriver.Build, error) {
	if f.buildFromID != nil {
		return f.buildFromID(buildID)
	}
	return screwdriver.Build(FakeBuild{}), nil
}

func (f MockAPI) EventFromID(eventID int) (screwdriver.Event, error) {
	if f.eventFromID != nil {
		return f.eventFromID(eventID)
	}
	return screwdriver.Event(FakeEvent{}), nil
}

func (f MockAPI) JobFromID(jobID int) (screwdriver.Job, error) {
	if f.jobFromID != nil {
		return f.jobFromID(jobID)
	}
	return screwdriver.Job(FakeJob{}), nil
}

func (f MockAPI) PipelineFromID(pipelineID int) (screwdriver.Pipeline, error) {
	if f.pipelineFromID != nil {
		return f.pipelineFromID(pipelineID)
	}
	return screwdriver.Pipeline(FakePipeline{}), nil
}

func (f MockAPI) UpdateBuildStatus(status screwdriver.BuildStatus, meta map[string]interface{}, buildID int) error {
	if f.updateBuildStatus != nil {
		return f.updateBuildStatus(status, nil, buildID)
	}
	return nil
}

func (f MockAPI) UpdateStepStart(buildID int, stepName string) error {
	if f.updateStepStart != nil {
		return f.updateStepStart(buildID, stepName)
	}
	return nil
}

func (f MockAPI) UpdateStepStop(buildID int, stepName string, exitCode int) error {
	if f.updateStepStop != nil {
		return f.updateStepStop(buildID, stepName, exitCode)
	}
	return nil
}

func (f MockAPI) GetBuildToken(buildID int, buildTimeoutMinutes int) (string, error) {
	if f.getBuildToken != nil {
		return f.getBuildToken(buildID, buildTimeoutMinutes)
	}
	return "foobar", nil
}

type MockEmitter struct {
	startCmd func(screwdriver.CommandDef)
	write    func([]byte) (int, error)
	close    func() error
}

func (e *MockEmitter) Error() error {
	return nil
}

func (e *MockEmitter) StartCmd(cmd screwdriver.CommandDef) {
	if e.startCmd != nil {
		e.startCmd(cmd)
	}
	return
}

func (e *MockEmitter) Write(b []byte) (int, error) {
	if e.write != nil {
		return e.write(b)
	}
	return len(b), nil
}

func (e *MockEmitter) Close() error {
	if e.close != nil {
		return e.close()
	}
	return nil
}

func setupTempDirectoryAndSocket(t *testing.T) (dir string, cleanup func()) {
	tmp, err := ioutil.TempDir("", "ArtifactDir")
	if err != nil {
		t.Fatalf("Couldn't create temp dir: %v", err)
	}

	emitterPath := path.Join(tmp, "socket")
	if _, err = os.Create(emitterPath); err != nil {
		t.Fatalf("Error creating test socket: %v", err)
	}
	return tmp, func() {
		os.RemoveAll(tmp)
	}
}

func TestMain(m *testing.M) {
	mkdirAll = func(path string, perm os.FileMode) (err error) { return nil }
	stat = func(path string) (info os.FileInfo, err error) { return nil, os.ErrExist }
	open = func(f string) (*os.File, error) {
		return os.Open("data/screwdriver.yaml")
	}
	executorRun = func(path string, env []string, emitter screwdriver.Emitter, build screwdriver.Build, api screwdriver.API, buildID int, shellBin string, timeout int, envFilepath string) error {
		return nil
	}
	cleanExit = func() {}
	writeFile = func(string, []byte, os.FileMode) error { return nil }
	createMetaSpace = func(metaspace string) (err error) { return nil }
	readFile = func(filename string) (data []byte, err error) { return nil, nil }
	unmarshal = func(data []byte, v interface{}) (err error) { return nil }
	os.Exit(m.Run())
}

func TestBuildJobPipelineFromID(t *testing.T) {
	testPipelineID := 9999
	api := mockAPI(t, TestBuildID, TestJobID, testPipelineID, "RUNNING")
	launch(screwdriver.API(api), TestBuildID, TestWorkspace, TestEmitter, TestMetaSpace, TestStoreURL, TestUiURL, TestShellBin, TestBuildTimeout, TestBuildToken)
}

func TestBuildFromIdError(t *testing.T) {
	api := MockAPI{
		buildFromID: func(buildID int) (screwdriver.Build, error) {
			err := fmt.Errorf("testing error returns")
			return screwdriver.Build(FakeBuild{}), err
		},
	}

	err := launch(screwdriver.API(api), 0, TestWorkspace, TestEmitter, TestMetaSpace, TestStoreURL, TestUiURL, TestShellBin, TestBuildTimeout, TestBuildToken)
	if err == nil {
		t.Errorf("err should not be nil")
	}

	expected := `Fetching Build ID 0`
	if !strings.Contains(err.Error(), expected) {
		t.Errorf("err == %q, want %q", err, expected)
	}
}

func TestEventFromIdError(t *testing.T) {
	api := MockAPI{
		eventFromID: func(eventID int) (screwdriver.Event, error) {
			err := fmt.Errorf("testing error returns")
			return screwdriver.Event(FakeEvent{}), err
		},
	}

	err := launch(screwdriver.API(api), 0, TestWorkspace, TestEmitter, TestMetaSpace, TestStoreURL, TestUiURL, TestShellBin, TestBuildTimeout, TestBuildToken)
	if err == nil {
		t.Errorf("err should not be nil")
	}

	expected := `Fetching Event ID 0`
	if !strings.Contains(err.Error(), expected) {
		t.Errorf("err == %q, want %q", err, expected)
	}
}

func TestJobFromIdError(t *testing.T) {
	api := mockAPI(t, TestBuildID, TestJobID, 0, "RUNNING")
	api.jobFromID = func(jobID int) (screwdriver.Job, error) {
		err := fmt.Errorf("testing error returns")
		return screwdriver.Job(FakeJob{}), err
	}

	err := launch(screwdriver.API(api), TestBuildID, TestWorkspace, TestEmitter, TestMetaSpace, TestStoreURL, TestUiURL, TestShellBin, TestBuildTimeout, TestBuildToken)
	if err == nil {
		t.Errorf("err should not be nil")
	}

	expected := fmt.Sprintf(`Fetching Job ID %d`, TestJobID)
	if !strings.Contains(err.Error(), expected) {
		t.Errorf("err == %q, want %q", err, expected)
	}
}

func TestPipelineFromIdError(t *testing.T) {
	testPipelineID := 9999
	api := mockAPI(t, TestBuildID, TestJobID, testPipelineID, "RUNNING")
	api.pipelineFromID = func(pipelineID int) (screwdriver.Pipeline, error) {
		err := fmt.Errorf("testing error returns")
		return screwdriver.Pipeline(FakePipeline{}), err
	}

	err := launch(screwdriver.API(api), TestBuildID, TestWorkspace, TestEmitter, TestMetaSpace, TestStoreURL, TestUiURL, TestShellBin, TestBuildTimeout, TestBuildToken)
	if err == nil {
		t.Fatalf("err should not be nil")
	}

	expected := fmt.Sprintf(`Fetching Pipeline ID %d`, testPipelineID)
	if !strings.Contains(err.Error(), expected) {
		t.Errorf("err == %q, want %q", err, expected)
	}
}

func TestParseScmURI(t *testing.T) {
	wantHost := "github.com"
	wantOrg := "screwdriver-cd"
	wantRepo := "launcher"
	wantBranch := "master"

	scmURI := "github.com:123456:master"
	scmName := "screwdriver-cd/launcher"
	parsedURL, err := parseScmURI(scmURI, scmName)
	host, org, repo, branch := parsedURL.Host, parsedURL.Org, parsedURL.Repo, parsedURL.Branch
	if err != nil {
		t.Errorf("Unexpected error parsing SCM URI %q: %v", scmURI, err)
	}

	if host != wantHost {
		t.Errorf("host = %q, want %q", host, wantHost)
	}

	if org != wantOrg {
		t.Errorf("org = %q, want %q", org, wantOrg)
	}

	if repo != wantRepo {
		t.Errorf("repo = %q, want %q", repo, wantRepo)
	}

	if branch != wantBranch {
		t.Errorf("branch = %q, want %q", branch, wantBranch)
	}
}

func TestCreateWorkspace(t *testing.T) {
	oldMkdir := mkdirAll
	defer func() { mkdirAll = oldMkdir }()

	madeDirs := map[string]os.FileMode{}
	mkdirAll = func(path string, perm os.FileMode) (err error) {
		madeDirs[path] = perm
		return nil
	}
	workspace, err := createWorkspace(TestWorkspace, "screwdriver-cd", "launcher")

	if err != nil {
		t.Errorf("Unexpected error creating workspace: %v", err)
	}

	wantWorkspace := Workspace{
		Root:      TestWorkspace,
		Src:       "/sd/workspace/src/screwdriver-cd/launcher",
		Artifacts: "/sd/workspace/artifacts",
	}
	if workspace != wantWorkspace {
		t.Errorf("workspace = %q, want %q", workspace, wantWorkspace)
	}

	wantDirs := map[string]os.FileMode{
		"/sd/workspace/src/screwdriver-cd/launcher": 0777,
		"/sd/workspace/artifacts":                   0777,
	}
	for d, p := range wantDirs {
		if _, ok := madeDirs[d]; !ok {
			t.Errorf("Directory %s not created. Made: %v", d, madeDirs)
		} else {
			if perm := madeDirs[d]; perm != p {
				t.Errorf("Directory %s permissions %v, want %v", d, perm, p)
			}
		}
	}
}

func TestPRNumber(t *testing.T) {
	testJobName := "PR-1:main"
	wantPrNumber := "1"

	prNumber := prNumber(testJobName)
	if prNumber != wantPrNumber {
		t.Errorf("prNumber == %q, want %q", prNumber, wantPrNumber)
	}
}

func TestCreateWorkspaceError(t *testing.T) {
	oldMkdir := mkdirAll
	defer func() { mkdirAll = oldMkdir }()

	api := mockAPI(t, TestBuildID, TestJobID, 0, "RUNNING")
	api.pipelineFromID = func(pipelineID int) (screwdriver.Pipeline, error) {
		return screwdriver.Pipeline(FakePipeline{ScmURI: TestScmURI, ScmRepo: TestScmRepo}), nil
	}
	mkdirAll = func(path string, perm os.FileMode) (err error) {
		return fmt.Errorf("Spooky error")
	}
	createMetaSpace = func(metaspace string) (err error) { return nil }
	writeFile = func(path string, data []byte, perm os.FileMode) (err error) {
		return nil
	}

	err := launch(screwdriver.API(api), TestBuildID, TestWorkspace, TestEmitter, TestMetaSpace, TestStoreURL, TestUiURL, TestShellBin, TestBuildTimeout, TestBuildToken)

	if err.Error() != "Cannot create workspace path \"/sd/workspace/src/github.com/screwdriver-cd/launcher\": Spooky error" {
		t.Errorf("Error is wrong, got %v", err)
	}
}

func TestCreateWorkspaceBadStat(t *testing.T) {
	oldStat := stat
	defer func() { stat = oldStat }()

	stat = func(path string) (info os.FileInfo, err error) {
		return nil, nil
	}

	wantWorkspace := Workspace{}

	workspace, err := createWorkspace(TestWorkspace, "screwdriver-cd", "launcher")

	if err.Error() != "Cannot create workspace path \"/sd/workspace/src/screwdriver-cd/launcher\", path already exists." {
		t.Errorf("Error is wrong, got %v", err)
	}

	if workspace != wantWorkspace {
		t.Errorf("Workspace == %q, want %q", workspace, wantWorkspace)
	}
}

func TestUpdateBuildStatusError(t *testing.T) {
	api := mockAPI(t, TestBuildID, 0, 0, screwdriver.Running)
	api.updateBuildStatus = func(status screwdriver.BuildStatus, meta map[string]interface{}, buildID int) error {
		return fmt.Errorf("Spooky error")
	}

	err := launch(screwdriver.API(api), TestBuildID, TestWorkspace, TestEmitter, TestMetaSpace, TestStoreURL, TestUiURL, TestShellBin, TestBuildTimeout, TestBuildToken)

	want := "Updating build status to RUNNING: Spooky error"
	if err.Error() != want {
		t.Errorf("Error is wrong. got %v, want %v", err, want)
	}
}

func TestUpdateBuildStatusSuccess(t *testing.T) {
	wantStatuses := []screwdriver.BuildStatus{
		screwdriver.Running,
		screwdriver.Success,
	}

	var gotStatuses []screwdriver.BuildStatus
	api := mockAPI(t, 1, 2, 3, "")
	api.updateBuildStatus = func(status screwdriver.BuildStatus, meta map[string]interface{}, buildID int) error {
		gotStatuses = append(gotStatuses, status)
		return nil
	}

	oldMkdirAll := mkdirAll
	defer func() { mkdirAll = oldMkdirAll }()
	mkdirAll = os.MkdirAll

	tmp, cleanup := setupTempDirectoryAndSocket(t)
	defer cleanup()

	if err := launchAction(screwdriver.API(api), 0, tmp, path.Join(tmp, "socket"), TestMetaSpace, TestStoreURL, TestUiURL, TestShellBin, TestBuildTimeout, TestBuildToken); err != nil {
		t.Errorf("Unexpected error from launch: %v", err)
	}

	if !reflect.DeepEqual(gotStatuses, wantStatuses) {
		t.Errorf("Set statuses %q, want %q", gotStatuses, wantStatuses)
	}
}

func TestUpdateBuildNonZeroFailure(t *testing.T) {
	wantStatuses := []screwdriver.BuildStatus{
		screwdriver.Running,
		screwdriver.Failure,
	}

	var gotStatuses []screwdriver.BuildStatus
	api := mockAPI(t, 1, 2, 3, "")
	api.updateBuildStatus = func(status screwdriver.BuildStatus, meta map[string]interface{}, buildID int) error {
		gotStatuses = append(gotStatuses, status)
		return nil
	}

	oldMkdirAll := mkdirAll
	defer func() { mkdirAll = oldMkdirAll }()
	mkdirAll = os.MkdirAll
	tmp, err := ioutil.TempDir("", "ArtifactDir")
	if err != nil {
		t.Fatalf("Couldn't create temp dir: %v", err)
	}
	defer os.RemoveAll(tmp)

	oldRun := executorRun
	defer func() { executorRun = oldRun }()
	executorRun = func(path string, env []string, out screwdriver.Emitter, build screwdriver.Build, a screwdriver.API, buildID int, shellBin string, timeout int, envFilepath string) error {
		return executor.ErrStatus{Status: 1}
	}

	err = launchAction(screwdriver.API(api), 1, tmp, TestEmitter, TestMetaSpace, TestStoreURL, TestUiURL, TestShellBin, TestBuildTimeout, TestBuildToken)
	if err != nil {
		t.Errorf("Unexpected error from launch: %v", err)
	}

	if !reflect.DeepEqual(gotStatuses, wantStatuses) {
		t.Errorf("Set statuses %q, want %q", gotStatuses, wantStatuses)
	}
}

func TestWriteCommandArtifact(t *testing.T) {
	sdCommand := []screwdriver.CommandDef{
		{
			Name: "install",
			Cmd:  "npm install",
		},
	}
	var sdCommandUnmarshal []screwdriver.CommandDef
	fName := "steps.json"

	tmp, err := ioutil.TempDir("", "ArtifactDir")
	if err != nil {
		t.Fatalf("Couldn't create temp dir: %v", err)
	}
	defer os.RemoveAll(tmp)

	oldWriteFile := writeFile
	defer func() { writeFile = oldWriteFile }()
	writeFile = ioutil.WriteFile

	err = writeArtifact(tmp, fName, sdCommand)
	if err != nil {
		t.Errorf("Expected error to be nil: %v", err)
	}

	filePath := path.Join(tmp, fName)

	if _, err = os.Stat(filePath); err != nil {
		t.Fatalf("file not found: %s", err)
	}

	fileContents, err := ioutil.ReadFile(filePath)

	if err != nil {
		t.Fatalf("reading file error: %v", err)
	}

	err = json.Unmarshal(fileContents, &sdCommandUnmarshal)

	if err != nil {
		t.Fatalf("unmarshalling file contents: %v", err)
	}

	if !reflect.DeepEqual(sdCommand, sdCommandUnmarshal) {
		t.Fatalf("Did not write file correctly. Wanted %v. Got %v", sdCommand, sdCommandUnmarshal)
	}
}

func TestWriteEnvironmentArtifact(t *testing.T) {
	sdEnv := map[string]string{
		"NUMBER":  "3",
		"NUMBER1": "4",
		"BOOL":    "false",
	}
	var sdEnvUnmarshal map[string]string
	fName := "environment.json"

	tmp, err := ioutil.TempDir("", "ArtifactDir")
	if err != nil {
		t.Fatalf("Couldn't create temp dir: %v", err)
	}
	defer os.RemoveAll(tmp)

	oldWriteFile := writeFile
	defer func() { writeFile = oldWriteFile }()
	writeFile = ioutil.WriteFile

	err = writeArtifact(tmp, fName, sdEnv)
	if err != nil {
		t.Fatalf("Expected error to be nil: %v", err)
	}

	filePath := path.Join(tmp, fName)

	if _, err = os.Stat(filePath); err != nil {
		t.Fatalf("file not found: %s", err)
	}

	fileContents, err := ioutil.ReadFile(filePath)

	if err != nil {
		t.Fatalf("reading file error: %v", err)
	}

	err = json.Unmarshal(fileContents, &sdEnvUnmarshal)

	if err != nil {
		t.Fatalf("unmarshalling file contents: %v", err)
	}

	if !reflect.DeepEqual(sdEnv, sdEnvUnmarshal) {
		t.Fatalf("Did not write file correctly. Wanted %v. Got %v", sdEnv, sdEnvUnmarshal)
	}
}

func TestRecoverPanic(t *testing.T) {
	api := mockAPI(t, 1, 2, 3, screwdriver.Running)

	updCalled := false
	api.updateBuildStatus = func(status screwdriver.BuildStatus, meta map[string]interface{}, buildID int) error {
		updCalled = true
		fmt.Printf("Status set: %v\n", status)
		if status != screwdriver.Failure {
			t.Errorf("Status set to %v, want %v", status, screwdriver.Failure)
		}
		return nil
	}

	exitCalled := false
	cleanExit = func() {
		exitCalled = true
	}

	func() {
		defer recoverPanic(0, api, TestMetaSpace)
		panic("OH NOES!")
	}()

	if !updCalled {
		t.Errorf("Build status not updated to FAILURE")
	}

	if !exitCalled {
		t.Errorf("Explicit exit not called")
	}
}

func TestRecoverPanicNoAPI(t *testing.T) {
	exitCalled := false
	cleanExit = func() {
		exitCalled = true
	}

	func() {
		defer recoverPanic(0, nil, TestMetaSpace)
		panic("OH NOES!")
	}()

	if !exitCalled {
		t.Errorf("Explicit exit not called")
	}
}

func TestEmitterClose(t *testing.T) {
	api := mockAPI(t, 1, 2, 3, "")
	api.updateBuildStatus = func(status screwdriver.BuildStatus, meta map[string]interface{}, buildID int) error {
		return nil
	}

	called := false

	newEmitter = func(path string) (screwdriver.Emitter, error) {
		return &MockEmitter{
			close: func() error {
				called = true
				return nil
			},
		}, nil
	}

	if err := launchAction(screwdriver.API(api), 1, TestWorkspace, TestEmitter, TestMetaSpace, TestStoreURL, TestUiURL, TestShellBin, TestBuildTimeout, TestBuildToken); err != nil {
		t.Errorf("Unexpected error from launch: %v", err)
	}

	if !called {
		t.Errorf("Did not close the emitter")
	}
}

func TestSetEnv(t *testing.T) {
	oldExecutorRun := executorRun
	defer func() { executorRun = oldExecutorRun }()

	tests := map[string]string{
		"PS1":         "",
		"SCREWDRIVER": "true",
		"CI":          "true",
		"CONTINUOUS_INTEGRATION": "true",
		"SD_JOB_NAME":            "PR-1",
		"SD_PIPELINE_NAME":       "screwdriver-cd/launcher",
		"SD_BUILD_ID":            "1234",
		"SD_JOB_ID":              "2345",
		"SD_EVENT_ID":            "2234",
		"SD_PIPELINE_ID":         "3456",
		"SD_PARENT_BUILD_ID":     "[1234]",
		"SD_PR_PARENT_JOB_ID":    "111",
		"SD_PARENT_EVENT_ID":     "3345",
		"SD_SOURCE_DIR":          "/sd/workspace/src/github.com/screwdriver-cd/launcher",
		"SD_ROOT_DIR":            "/sd/workspace",
		"SD_ARTIFACTS_DIR":       "/sd/workspace/artifacts",
		"SD_META_PATH":           "./data/meta/meta.json",
		"SD_BUILD_SHA":           "abc123",
		"SD_PULL_REQUEST":        "1",
		"SD_API_URL":             "https://api.screwdriver.cd/v4/",
		"SD_BUILD_URL":           "https://api.screwdriver.cd/v4/builds/1234",
		"SD_STORE_URL":           "https://store.screwdriver.cd/v1/",
		"SD_UI_URL":              "https://screwdriver.cd/",
		"SD_TOKEN":               "foobar",
		"SD_SONAR_AUTH_URL":      "https://api.screwdriver.cd/v4/coverage/token",
		"SD_SONAR_HOST":          "https://sonar.screwdriver.cd",
	}

	api := mockAPI(t, TestBuildID, TestJobID, TestPipelineID, "RUNNING")
	api.jobFromID = func(jobID int) (screwdriver.Job, error) {
		return screwdriver.Job(FakeJob{ID: TestJobID, Name: "PR-1", PipelineID: TestPipelineID, PrParentJobID: 111}), nil
	}

	foundEnv := map[string]string{}
	executorRun = func(path string, env []string, emitter screwdriver.Emitter, build screwdriver.Build, api screwdriver.API, buildID int, shellBin string, timeout int, envFilepath string) error {
		if len(env) == 0 {
			t.Fatalf("Unexpected empty environment passed to executorRun")
		}

		for _, e := range env {
			split := strings.SplitN(e, "=", 2)
			if len(split) != 2 {
				t.Fatalf("Bad environment value passed to executorRun: %s", e)
			}
			foundEnv[split[0]] = split[1]
		}

		return nil
	}

	err := launch(screwdriver.API(api), TestBuildID, TestWorkspace, TestEmitter, TestMetaSpace, TestStoreURL, TestUiURL, TestShellBin, TestBuildTimeout, TestBuildToken)
	if err != nil {
		t.Fatalf("Unexpected error from launch: %v", err)
	}
	for k, v := range tests {
		if foundEnv[k] != v {
			t.Fatalf("foundEnv[%s] = %s, want %s", k, foundEnv[k], v)
		}
	}

	// in case of no coverage plugins
	delete(tests, "SD_SONAR_AUTH_URL")
	delete(tests, "SD_SONAR_HOST")
	TestEnvVars = map[string]string{}
	foundEnv = map[string]string{}
	err = launch(screwdriver.API(api), TestBuildID, TestWorkspace, TestEmitter, TestMetaSpace, TestStoreURL, TestUiURL, TestShellBin, TestBuildTimeout, TestBuildToken)
	if err != nil {
		t.Fatalf("Unexpected error from launch: %v", err)
	}
	for k, v := range tests {
		if foundEnv[k] != v {
			t.Fatalf("foundEnv[%s] = %s, want %s", k, foundEnv[k], v)
		}
	}

	// set SD_SOURCE_DIR correctly with scm.RootDir
	api.pipelineFromID = func(pipelineID int) (screwdriver.Pipeline, error) {
		return screwdriver.Pipeline(FakePipeline{ID: pipelineID, ScmURI: TestScmURI + ":lib", ScmRepo: TestScmRepo}), nil
	}
	tests["SD_SOURCE_DIR"] = tests["SD_SOURCE_DIR"] + "/lib"
	TestEnvVars = map[string]string{}
	foundEnv = map[string]string{}
	err = launch(screwdriver.API(api), TestBuildID, TestWorkspace, TestEmitter, TestMetaSpace, TestStoreURL, TestUiURL, TestShellBin, TestBuildTimeout, TestBuildToken)
	if err != nil {
		t.Fatalf("Unexpected error from launch: %v", err)
	}
	for k, v := range tests {
		if foundEnv[k] != v {
			t.Fatalf("foundEnv[%s] = %s, want %s", k, foundEnv[k], v)
		}
	}
}

func TestEnvSecrets(t *testing.T) {
	api := mockAPI(t, TestBuildID, TestJobID, TestPipelineID, "RUNNING")
	api.jobFromID = func(jobID int) (screwdriver.Job, error) {
		return screwdriver.Job(FakeJob{Name: "PR-1", PipelineID: TestPipelineID}), nil
	}

	testBuild := FakeBuild{ID: TestBuildID, JobID: TestJobID}
	api.secretsForBuild = func(build screwdriver.Build) (screwdriver.Secrets, error) {
		if !reflect.DeepEqual(build.ID, testBuild.ID) {
			t.Errorf("build.ID = %d, want %d", build.ID, testBuild.ID)
		}

		testSecrets := screwdriver.Secrets{
			{Name: "FOONAME", Value: "barvalue"},
		}
		return testSecrets, nil
	}

	foundEnv := map[string]string{}
	oldExecutorRun := executorRun
	defer func() { executorRun = oldExecutorRun }()
	executorRun = func(path string, env []string, emitter screwdriver.Emitter, build screwdriver.Build, api screwdriver.API, buildID int, shellBin string, timeout int, envFilepath string) error {
		if len(env) == 0 {
			t.Fatalf("Unexpected empty environment passed to executorRun")
		}

		for _, e := range env {
			split := strings.SplitN(e, "=", 2)
			if len(split) != 2 {
				t.Fatalf("Bad environment value passed to executorRun: %s", e)
			}
			foundEnv[split[0]] = split[1]
		}

		return nil
	}

	err := launch(screwdriver.API(api), TestBuildID, TestWorkspace, TestEmitter, TestMetaSpace, TestStoreURL, TestUiURL, TestShellBin, TestBuildTimeout, TestBuildToken)
	if err != nil {
		t.Fatalf("Unexpected error from launch: %v", err)
	}

	if foundEnv["FOONAME"] != "barvalue" {
		t.Errorf("secret not set in environment %v, want FOONAME=barvalue", foundEnv)
	}
}

func TestCreateEnvironment(t *testing.T) {
	os.Setenv("OSENVWITHEQUALS", "foo=bar=")
	base := map[string]string{
		"SD_TOKEN":        "1234",
		"FOO":             "bar",
		"THINGWITHEQUALS": "abc=def",
		"GETSOVERRIDDEN":  "goesaway",
<<<<<<< HEAD
		"SD_PIPELINE_ID":  "888",
=======
>>>>>>> 5076f49b
	}

	secrets := screwdriver.Secrets{
		{Name: "secret1", Value: "secret1value"},
		{Name: "GETSOVERRIDDEN", Value: "override"},
		{Name: "MYSECRETPATH", Value: "secretpath"},
	}

	var buildEnv []map[string]string
	buildEnv = append(buildEnv, map[string]string{"GOPATH": "/go/path"})
	buildEnv = append(buildEnv, map[string]string{"EXPANDENV": "${GOPATH}/expand"})
	buildEnv = append(buildEnv, map[string]string{"EXPANDSECRET": "$MYSECRETPATH/home"})

	testBuild := screwdriver.Build{
		ID:          12345,
		Environment: buildEnv,
	}
	env, userShellBin := createEnvironment(base, secrets, testBuild)

	if userShellBin != "" {
		t.Errorf("Default userShellBin should be empty string")
	}

	foundEnv := map[string]bool{}
	for _, i := range env {
		foundEnv[i] = true
	}

	for _, want := range []string{
		"SD_TOKEN=1234",
		"FOO=bar",
		"THINGWITHEQUALS=abc=def",
		"secret1=secret1value",
		"GETSOVERRIDDEN=override",
		"OSENVWITHEQUALS=foo=bar=",
		"GOPATH=/go/path",
<<<<<<< HEAD
		"EXPANDENV=/go/path/expand",
		"EXPANDSECRET=secretpath/home",
=======
		"EXPAND=/go/path/expand",
>>>>>>> 5076f49b
	} {
		if !foundEnv[want] {
			t.Errorf("Did not receive expected environment setting %q", want)
		}
	}

	if foundEnv["GETSOVERRIDDEN=goesaway"] {
		t.Errorf("Failed to override the base environment with a secret")
	}
}

func TestUserShellBin(t *testing.T) {
	base := map[string]string{}
	secrets := screwdriver.Secrets{}
	var buildEnv []map[string]string
	buildEnv = append(buildEnv, map[string]string{"USER_SHELL_BIN": "/bin/bash"})

	testBuild := screwdriver.Build{
		ID:          12345,
		Environment: buildEnv,
	}
	_, userShellBin := createEnvironment(base, secrets, testBuild)

	if userShellBin != "/bin/bash" {
		t.Errorf("userShellBin %v, expect %v", userShellBin, "/bin/bash")
	}
}

func TestFetchPredefinedMeta(t *testing.T) {
	oldWriteFile := writeFile
	defer func() { writeFile = oldWriteFile }()
	var defaultMeta []byte
	mockMeta := make(map[string]interface{})
	mockMeta["foo"] = "bar"

	api := mockAPI(t, TestBuildID, TestJobID, 0, "RUNNING")
	api.buildFromID = func(buildID int) (screwdriver.Build, error) {
		return screwdriver.Build(FakeBuild{ID: buildID, JobID: TestJobID, Meta: mockMeta}), nil
	}
	api.jobFromID = func(jobID int) (screwdriver.Job, error) {
		return screwdriver.Job(FakeJob{ID: jobID, PipelineID: TestPipelineID, Name: "main"}), nil
	}
	api.pipelineFromID = func(pipelineID int) (screwdriver.Pipeline, error) {
		return screwdriver.Pipeline(FakePipeline{ID: pipelineID, ScmURI: TestScmURI, ScmRepo: TestScmRepo}), nil
	}
	writeFile = func(path string, data []byte, perm os.FileMode) (err error) {
		if path == "./data/meta/meta.json" {
			defaultMeta = data
		}
		return nil
	}

	err := launch(screwdriver.API(api), TestBuildID, TestWorkspace, TestEmitter, TestMetaSpace, TestStoreURL, TestUiURL, TestShellBin, TestBuildTimeout, TestBuildToken)
	want := []byte("{\"build\":{\"buildId\":\"1234\",\"eventId\":\"0\",\"jobId\":\"2345\",\"jobName\":\"main\",\"pipelineId\":\"3456\",\"sha\":\"\"},\"foo\":\"bar\"}")

	if err != nil || string(defaultMeta) != string(want) {
		t.Errorf("Expected defaultMeta is %v, but: %v", string(want), string(defaultMeta))
	}
}

func TestFetchDefaultMeta(t *testing.T) {
	oldWriteFile := writeFile
	defer func() { writeFile = oldWriteFile }()
	var defaultMeta []byte

	api := mockAPI(t, TestBuildID, TestJobID, 0, "RUNNING")
	api.buildFromID = func(buildID int) (screwdriver.Build, error) {
		return screwdriver.Build(FakeBuild{ID: buildID, JobID: TestJobID}), nil
	}
	api.jobFromID = func(jobID int) (screwdriver.Job, error) {
		return screwdriver.Job(FakeJob{ID: jobID, PipelineID: TestPipelineID, Name: "main"}), nil
	}
	api.pipelineFromID = func(pipelineID int) (screwdriver.Pipeline, error) {
		return screwdriver.Pipeline(FakePipeline{ID: pipelineID, ScmURI: TestScmURI, ScmRepo: TestScmRepo}), nil
	}
	writeFile = func(path string, data []byte, perm os.FileMode) (err error) {
		if path == "./data/meta/meta.json" {
			defaultMeta = data
		}
		return nil
	}

	err := launch(screwdriver.API(api), TestBuildID, TestWorkspace, TestEmitter, TestMetaSpace, TestStoreURL, TestUiURL, TestShellBin, TestBuildTimeout, TestBuildToken)
	want := []byte("{\"build\":{\"buildId\":\"1234\",\"eventId\":\"0\",\"jobId\":\"2345\",\"jobName\":\"main\",\"pipelineId\":\"3456\",\"sha\":\"\"}}")

	if err != nil || string(defaultMeta) != string(want) {
		t.Errorf("Expected defaultMeta is %v, but: %v", string(want), string(defaultMeta))
	}
}

func TestFetchParentBuildMeta(t *testing.T) {
	oldWriteFile := writeFile
	defer func() { writeFile = oldWriteFile }()
	var mockMeta map[string]interface{}
	mockMeta = make(map[string]interface{})
	var parentMeta []byte

	mockMeta["hoge"] = "fuga"
	api := mockAPI(t, TestBuildID, TestJobID, 0, "RUNNING")
	api.buildFromID = func(buildID int) (screwdriver.Build, error) {
		if buildID == TestParentBuildID {
			return screwdriver.Build(FakeBuild{ID: TestParentBuildID, JobID: TestParentJobID, Meta: mockMeta}), nil
		}
		return screwdriver.Build(FakeBuild{ID: buildID, JobID: TestJobID, ParentBuildID: TestParentBuildIDFloat}), nil
	}
	api.jobFromID = func(jobID int) (screwdriver.Job, error) {
		if jobID == TestParentJobID {
			return screwdriver.Job(FakeJob{ID: jobID, PipelineID: TestParentPipelineID, Name: "component"}), nil
		}
		return screwdriver.Job(FakeJob{ID: jobID, PipelineID: TestPipelineID, Name: "main"}), nil
	}
	api.pipelineFromID = func(pipelineID int) (screwdriver.Pipeline, error) {
		if pipelineID == TestParentPipelineID {
			return screwdriver.Pipeline(FakePipeline{ID: pipelineID, ScmURI: TestScmURI, ScmRepo: TestScmRepo}), nil
		}
		return screwdriver.Pipeline(FakePipeline{ID: pipelineID, ScmURI: TestScmURI, ScmRepo: TestScmRepo}), nil
	}
	writeFile = func(path string, data []byte, perm os.FileMode) (err error) {
		if path == "./data/meta/sd@1113:component.json" {
			parentMeta = data
		}
		return nil
	}

	err := launch(screwdriver.API(api), TestBuildID, TestWorkspace, TestEmitter, TestMetaSpace, TestStoreURL, TestUiURL, TestShellBin, TestBuildTimeout, TestBuildToken)
	want := []byte("{\"build\":{\"buildId\":\"1234\",\"eventId\":\"0\",\"jobId\":\"2345\",\"jobName\":\"main\",\"pipelineId\":\"3456\",\"sha\":\"\"},\"hoge\":\"fuga\"}")

	if err != nil || string(parentMeta) != string(want) {
		t.Errorf("Expected parentMeta is %v, but: %v", string(want), string(parentMeta))
	}
}

func TestFetchParentBuildsMetaParseError(t *testing.T) {
	for i, s := range TestParentBuildIDs {
		IDs[i] = s
	}
	oldMarshal := marshal
	defer func() { marshal = oldMarshal }()

	api := mockAPI(t, TestBuildID, TestJobID, 0, "RUNNING")
	api.buildFromID = func(buildID int) (screwdriver.Build, error) {
		return screwdriver.Build(FakeBuild{ID: TestBuildID, JobID: TestJobID, ParentBuildID: IDs}), nil
	}

	marshal = func(v interface{}) (result []byte, err error) {
		return nil, fmt.Errorf("Testing parsing parent builds meta")
	}

	err := launch(screwdriver.API(api), TestBuildID, TestWorkspace, TestEmitter, TestMetaSpace, TestStoreURL, TestUiURL, TestShellBin, TestBuildTimeout, TestBuildToken)
	expected := fmt.Sprint("Parsing Meta JSON: Testing parsing parent builds meta")

	if err.Error() != expected {
		t.Errorf("Error is wrong, got '%v', expected '%v'", err, expected)
	}
}

func TestFetchParentEventMetaParseError(t *testing.T) {
	oldMarshal := marshal
	defer func() { marshal = oldMarshal }()

	api := mockAPI(t, TestEventID, TestJobID, 0, "RUNNING")
	api.eventFromID = func(eventID int) (screwdriver.Event, error) {
		if eventID == TestParentEventID {
			return screwdriver.Event(FakeEvent{ID: TestParentEventID}), nil
		}
		return screwdriver.Event(FakeEvent{ID: TestEventID, ParentEventID: TestParentEventID}), nil
	}
	marshal = func(v interface{}) (result []byte, err error) {
		return nil, fmt.Errorf("Testing parsing parent event meta")
	}

	err := launch(screwdriver.API(api), TestEventID, TestWorkspace, TestEmitter, TestMetaSpace, TestStoreURL, TestUiURL, TestShellBin, TestBuildTimeout, TestBuildToken)
	expected := fmt.Sprint("Parsing Meta JSON: Testing parsing parent event meta")

	if err.Error() != expected {
		t.Errorf("Error is wrong, got '%v', expected '%v'", err, expected)
	}
}

func TestFetchParentBuildMetaParseError(t *testing.T) {
	oldMarshal := marshal
	defer func() { marshal = oldMarshal }()

	api := mockAPI(t, TestBuildID, TestJobID, 0, "RUNNING")
	api.buildFromID = func(buildID int) (screwdriver.Build, error) {
		if buildID == 1111 {
			return screwdriver.Build(FakeBuild{ID: TestParentBuildID, JobID: TestParentJobID}), nil
		}
		return screwdriver.Build(FakeBuild{ID: TestBuildID, JobID: TestJobID, ParentBuildID: TestParentBuildIDFloat}), nil
	}
	api.jobFromID = func(jobID int) (screwdriver.Job, error) {
		if jobID == TestParentJobID {
			return screwdriver.Job(FakeJob{ID: jobID, PipelineID: TestParentPipelineID, Name: "component"}), nil
		}
		return screwdriver.Job(FakeJob{ID: jobID, PipelineID: TestPipelineID, Name: "main"}), nil
	}
	api.pipelineFromID = func(pipelineID int) (screwdriver.Pipeline, error) {
		if pipelineID == TestParentPipelineID {
			return screwdriver.Pipeline(FakePipeline{ID: pipelineID, ScmURI: TestScmURI, ScmRepo: TestScmRepo}), nil
		}
		return screwdriver.Pipeline(FakePipeline{ID: pipelineID, ScmURI: TestScmURI, ScmRepo: TestScmRepo}), nil
	}
	marshal = func(v interface{}) (result []byte, err error) {
		return nil, fmt.Errorf("Testing parsing parent build meta")
	}

	err := launch(screwdriver.API(api), TestBuildID, TestWorkspace, TestEmitter, TestMetaSpace, TestStoreURL, TestUiURL, TestShellBin, TestBuildTimeout, TestBuildToken)
	expected := fmt.Sprint("Parsing Meta JSON: Testing parsing parent build meta")

	if err.Error() != expected {
		t.Errorf("Error is wrong, got '%v', expected '%v'", err, expected)
	}
}

func TestFetchParentBuildMetaWriteError(t *testing.T) {
	oldWriteFile := writeFile
	defer func() { writeFile = oldWriteFile }()

	api := mockAPI(t, TestBuildID, TestJobID, 0, "RUNNING")
	api.buildFromID = func(buildID int) (screwdriver.Build, error) {
		if buildID == TestParentBuildID {
			return screwdriver.Build(FakeBuild{ID: TestParentBuildID, JobID: TestParentJobID}), nil
		}
		return screwdriver.Build(FakeBuild{ID: TestBuildID, JobID: TestJobID, ParentBuildID: TestParentBuildIDFloat}), nil
	}
	api.jobFromID = func(jobID int) (screwdriver.Job, error) {
		if jobID == TestParentJobID {
			return screwdriver.Job(FakeJob{ID: jobID, PipelineID: TestParentPipelineID, Name: "component"}), nil
		}
		return screwdriver.Job(FakeJob{ID: jobID, PipelineID: TestPipelineID, Name: "main"}), nil
	}
	api.pipelineFromID = func(pipelineID int) (screwdriver.Pipeline, error) {
		if pipelineID == TestParentPipelineID {
			return screwdriver.Pipeline(FakePipeline{ID: pipelineID, ScmURI: TestScmURI, ScmRepo: TestScmRepo}), nil
		}
		return screwdriver.Pipeline(FakePipeline{ID: pipelineID, ScmURI: TestScmURI, ScmRepo: TestScmRepo}), nil
	}
	writeFile = func(path string, data []byte, perm os.FileMode) (err error) {
		return fmt.Errorf("Testing writing parent build meta")
	}

	err := launch(screwdriver.API(api), TestBuildID, TestWorkspace, TestEmitter, TestMetaSpace, TestStoreURL, TestUiURL, TestShellBin, TestBuildTimeout, TestBuildToken)
	expected := fmt.Sprintf(`Writing Parent Build(%d) Meta JSON: Testing writing parent build meta`, TestParentBuildID)

	if err.Error() != expected {
		t.Errorf("Error is wrong, got '%v', expected '%v'", err, expected)
	}
}

func TestFetchParentBuildsMeta(t *testing.T) {
	for i, s := range TestParentBuildIDs {
		IDs[i] = s
	}
	TestMetaDeep1 := map[string]interface{}{
		"cat":  "meow",
		"bird": "chirp",
	}
	TestMetaDeep2 := map[string]interface{}{
		"dog":  "woof",
		"bird": "twitter",
	}
	ExpectedMetaDeep := map[string]interface{}{
		"cat":  "meow",
		"dog":  "woof",
		"bird": "chirp",
	}
	TestMeta1 := map[string]interface{}{
		"foo":    TestMetaDeep1,
		"batman": "robin",
	}
	TestMeta2 := map[string]interface{}{
		"foo":    TestMetaDeep2,
		"wonder": "woman",
	}

	oldMarshal := marshal
	defer func() { marshal = oldMarshal }()

	api := mockAPI(t, TestBuildID, TestJobID, 0, "RUNNING")
	api.buildFromID = func(buildID int) (screwdriver.Build, error) {
		if buildID == TestParentBuildID {
			return screwdriver.Build(FakeBuild{ID: TestBuildID, Meta: TestMeta1}), nil
		}
		if buildID == 2222 {
			return screwdriver.Build(FakeBuild{ID: TestBuildID, Meta: TestMeta2}), nil
		}
		return screwdriver.Build(FakeBuild{ID: TestBuildID, JobID: TestJobID, ParentBuildID: IDs}), nil
	}
	marshal = func(v interface{}) (result []byte, err error) {
		actual = v.(map[string]interface{})
		return nil, fmt.Errorf("Testing parsing parent event meta")
	}

	_ = launch(screwdriver.API(api), TestBuildID, TestWorkspace, TestEmitter, TestMetaSpace, TestStoreURL, TestUiURL, TestShellBin, TestBuildTimeout, TestBuildToken)

	if !reflect.DeepEqual(actual["foo"], ExpectedMetaDeep) {
		t.Errorf("Error is wrong, got '%v', expected '%v'", actual["foo"], ExpectedMetaDeep)
	}
	if actual["batman"] != "robin" {
		t.Errorf("Error is wrong, got '%v', expected '%v'", actual["batman"], "robin")
	}
	if actual["wonder"] != "woman" {
		t.Errorf("Error is wrong, got '%v', expected '%v'", actual["wonder"], "woman")
	}
}

func TestNoParentEventID(t *testing.T) {
	oldMarshal := marshal
	defer func() { marshal = oldMarshal }()

	api := mockAPI(t, TestBuildID, TestJobID, 0, "RUNNING")
	api.buildFromID = func(buildID int) (screwdriver.Build, error) {
		return screwdriver.Build(FakeBuild{ID: TestBuildID, JobID: TestJobID}), nil
	}
	api.eventFromID = func(eventID int) (screwdriver.Event, error) {
		return screwdriver.Event(FakeEvent{ID: TestEventID}), nil
	}

	marshal = func(v interface{}) (result []byte, err error) {
		return nil, fmt.Errorf("Testing parsing parent event meta")
	}

	launch(screwdriver.API(api), TestBuildID, TestWorkspace, TestEmitter, TestMetaSpace, TestStoreURL, TestUiURL, TestShellBin, TestBuildTimeout, TestBuildToken)
}

func TestFetchParentEventMetaWriteError(t *testing.T) {
	oldWriteFile := writeFile
	defer func() { writeFile = oldWriteFile }()

	oldMarshal := marshal
	defer func() { marshal = oldMarshal }()

	api := mockAPI(t, TestEventID, TestJobID, 0, "RUNNING")
	api.buildFromID = func(buildID int) (screwdriver.Build, error) {
		return screwdriver.Build(FakeBuild{ID: TestBuildID, EventID: TestEventID, JobID: TestJobID, SHA: TestSHA}), nil
	}
	api.eventFromID = func(eventID int) (screwdriver.Event, error) {
		if eventID == TestParentEventID {
			return screwdriver.Event(FakeEvent{ID: TestParentEventID}), nil
		}
		return screwdriver.Event(FakeEvent{ID: TestEventID, ParentEventID: TestParentEventID}), nil
	}
	api.jobFromID = func(jobID int) (screwdriver.Job, error) {
		if jobID == TestParentJobID {
			return screwdriver.Job(FakeJob{ID: jobID, PipelineID: TestParentPipelineID, Name: "component"}), nil
		}
		return screwdriver.Job(FakeJob{ID: jobID, PipelineID: TestPipelineID, Name: "main"}), nil
	}
	api.pipelineFromID = func(pipelineID int) (screwdriver.Pipeline, error) {
		if pipelineID == TestParentPipelineID {
			return screwdriver.Pipeline(FakePipeline{ID: pipelineID, ScmURI: TestScmURI, ScmRepo: TestScmRepo}), nil
		}
		return screwdriver.Pipeline(FakePipeline{ID: pipelineID, ScmURI: TestScmURI, ScmRepo: TestScmRepo}), nil
	}
	marshal = func(v interface{}) (result []byte, err error) {
		return nil, nil
	}
	writeFile = func(path string, data []byte, perm os.FileMode) (err error) {
		return fmt.Errorf("Testing writing parent event meta")
	}

	err := launch(screwdriver.API(api), TestEventID, TestWorkspace, TestEmitter, TestMetaSpace, TestStoreURL, TestUiURL, TestShellBin, TestBuildTimeout, TestBuildToken)
	expected := fmt.Sprintf(`Writing Parent Event(%d) Meta JSON: Testing writing parent event meta`, TestParentEventID)

	if err.Error() != expected {
		t.Errorf("Error is wrong, got '%v', expected '%v'", err, expected)
	}
}

func TestFetchEventMeta(t *testing.T) {
	oldWriteFile := writeFile
	defer func() { writeFile = oldWriteFile }()

	mockMeta := make(map[string]interface{})
	mockMeta["spooky"] = "ghost"
	var eventMeta []byte

	api := mockAPI(t, TestBuildID, TestJobID, 0, "RUNNING")
	api.buildFromID = func(buildID int) (screwdriver.Build, error) {
		return screwdriver.Build(FakeBuild{ID: TestBuildID, EventID: TestEventID, JobID: TestJobID, SHA: TestSHA}), nil
	}
	api.eventFromID = func(eventID int) (screwdriver.Event, error) {
		if eventID == TestEventID {
			return screwdriver.Event(FakeEvent{ID: TestEventID, Meta: mockMeta}), nil
		}
		return screwdriver.Event(FakeEvent{ID: TestEventID, ParentEventID: TestParentEventID}), nil
	}
	writeFile = func(path string, data []byte, perm os.FileMode) (err error) {
		if path == "./data/meta/meta.json" {
			eventMeta = data
		}
		return nil
	}

	err := launch(screwdriver.API(api), TestBuildID, TestWorkspace, TestEmitter, TestMetaSpace, TestStoreURL, TestUiURL, TestShellBin, TestBuildTimeout, TestBuildToken)
	want := []byte("{\"build\":{\"buildId\":\"1234\",\"eventId\":\"2234\",\"jobId\":\"2345\",\"jobName\":\"main\",\"pipelineId\":\"0\",\"sha\":\"abc123\"},\"spooky\":\"ghost\"}")

	if err != nil || string(eventMeta) != string(want) {
		t.Errorf("Expected eventMeta is %v, but: %v", string(want), string(eventMeta))
	}
}

func TestFetchEventMetaMarshalError(t *testing.T) {
	oldMarshal := marshal
	defer func() { marshal = oldMarshal }()

	mockMeta := make(map[string]interface{})
	mockMeta["spooky"] = "ghost"

	api := mockAPI(t, TestBuildID, TestJobID, 0, "RUNNING")
	api.eventFromID = func(eventID int) (screwdriver.Event, error) {
		if eventID == TestEventID {
			return screwdriver.Event(FakeEvent{ID: TestEventID, Meta: mockMeta}), nil
		}
		return screwdriver.Event(FakeEvent{ID: TestEventID, ParentEventID: TestParentEventID}), nil
	}
	marshal = func(v interface{}) (result []byte, err error) {
		return nil, fmt.Errorf("Testing parsing event meta")
	}

	err := launch(screwdriver.API(api), TestBuildID, TestWorkspace, TestEmitter, TestMetaSpace, TestStoreURL, TestUiURL, TestShellBin, TestBuildTimeout, TestBuildToken)
	expected := fmt.Sprint("Parsing Meta JSON: Testing parsing event meta")

	if err.Error() != expected {
		t.Errorf("Error is wrong, got '%v', expected '%v'", err, expected)
	}
}<|MERGE_RESOLUTION|>--- conflicted
+++ resolved
@@ -869,10 +869,6 @@
 		"FOO":             "bar",
 		"THINGWITHEQUALS": "abc=def",
 		"GETSOVERRIDDEN":  "goesaway",
-<<<<<<< HEAD
-		"SD_PIPELINE_ID":  "888",
-=======
->>>>>>> 5076f49b
 	}
 
 	secrets := screwdriver.Secrets{
@@ -909,12 +905,8 @@
 		"GETSOVERRIDDEN=override",
 		"OSENVWITHEQUALS=foo=bar=",
 		"GOPATH=/go/path",
-<<<<<<< HEAD
 		"EXPANDENV=/go/path/expand",
 		"EXPANDSECRET=secretpath/home",
-=======
-		"EXPAND=/go/path/expand",
->>>>>>> 5076f49b
 	} {
 		if !foundEnv[want] {
 			t.Errorf("Did not receive expected environment setting %q", want)
