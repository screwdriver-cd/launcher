package main

import (
	"encoding/json"
	"fmt"
	"io/ioutil"
	"log"
	"os"
	"path"
	"path/filepath"
	"regexp"
	"runtime/debug"
	"strconv"
	"strings"
	"time"

	"github.com/screwdriver-cd/launcher/executor"
	"github.com/screwdriver-cd/launcher/screwdriver"
	"gopkg.in/fatih/color.v1"
	"gopkg.in/urfave/cli.v1"
)

// These variables get set by the build script via the LDFLAGS
// Detail about these variables are here: https://goreleaser.com/#builds
var (
	version = "dev"
	commit  = "none"
	date    = "unknown"
)

var mkdirAll = os.MkdirAll
var stat = os.Stat
var open = os.Open
var executorRun = executor.Run
var writeFile = ioutil.WriteFile
var readFile = ioutil.ReadFile
var newEmitter = screwdriver.NewEmitter
var marshal = json.Marshal
var unmarshal = json.Unmarshal
var cyanFprintf = color.New(color.FgCyan).Add(color.Underline).FprintfFunc()
var blackSprint = color.New(color.FgHiBlack).SprintFunc()

var cleanExit = func() {
	os.Exit(0)
}

const DefaultTimeout = 5400 // 90 minutes in seconds

// exit sets the build status and exits successfully
func exit(status screwdriver.BuildStatus, buildID int, api screwdriver.API, metaSpace string) {
	if api != nil {
		var metaInterface map[string]interface{}

		log.Printf("Loading meta from %q/meta.json", metaSpace)
		metaJSON, err := readFile(metaSpace + "/meta.json")
		if err != nil {
			log.Printf("Failed to load %q/meta.json: %v", metaSpace, err)
			metaInterface = make(map[string]interface{})
		} else {
			err = unmarshal(metaJSON, &metaInterface)
			if err != nil {
				log.Printf("Failed to load %q/meta.json: %v", metaSpace, err)
				metaInterface = make(map[string]interface{})
			}
		}
		log.Printf("Setting build status to %s", status)
		if err := api.UpdateBuildStatus(status, metaInterface, buildID); err != nil {
			log.Printf("Failed updating the build status: %v", err)
		}
	}
	cleanExit()
}

type scmPath struct {
	Host   string
	Org    string
	Repo   string
	Branch string
}

// e.g. scmUri: "github:123456:master", scmName: "screwdriver-cd/launcher"
func parseScmURI(scmURI, scmName string) (scmPath, error) {
	uri := strings.Split(scmURI, ":")
	orgRepo := strings.Split(scmName, "/")

	if len(uri) != 3 || len(orgRepo) != 2 {
		return scmPath{}, fmt.Errorf("Unable to parse scmUri %v and scmName %v", scmURI, scmName)
	}

	return scmPath{
		Host:   uri[0],
		Org:    orgRepo[0],
		Repo:   orgRepo[1],
		Branch: uri[2],
	}, nil
}

// A Workspace is a description of the paths available to a Screwdriver build
type Workspace struct {
	Root      string
	Src       string
	Artifacts string
}

// createWorkspace makes a Scrwedriver workspace from path components
// e.g. ["github.com", "screwdriver-cd" "screwdriver"] creates
//     /sd/workspace/src/github.com/screwdriver-cd/screwdriver
//     /sd/workspace/artifacts
func createWorkspace(rootDir string, srcPaths ...string) (Workspace, error) {
	srcPaths = append([]string{"src"}, srcPaths...)
	src := path.Join(srcPaths...)

	src = path.Join(rootDir, src)
	artifacts := path.Join(rootDir, "artifacts")

	paths := []string{
		src,
		artifacts,
	}
	for _, p := range paths {
		_, err := stat(p)
		if err == nil {
			msg := "Cannot create workspace path %q, path already exists."
			return Workspace{}, fmt.Errorf(msg, p)
		}
		err = mkdirAll(p, 0777)
		if err != nil {
			return Workspace{}, fmt.Errorf("Cannot create workspace path %q: %v", p, err)
		}
	}

	w := Workspace{
		Root:      rootDir,
		Src:       src,
		Artifacts: artifacts,
	}
	return w, nil
}

var createMetaSpace = func(metaSpace string) error {
	err := mkdirAll(metaSpace, 0777)
	if err != nil {
		return fmt.Errorf("Cannot create meta-space path %q: %v", metaSpace, err)
	}
	return nil
}

func writeArtifact(aDir string, fName string, artifact interface{}) error {
	data, err := json.MarshalIndent(artifact, "", strings.Repeat(" ", 4))
	if err != nil {
		return fmt.Errorf("Marshaling artifact: %v ", err)
	}

	pathToCreate := path.Join(aDir, fName)
	err = writeFile(pathToCreate, data, 0644)
	if err != nil {
		return fmt.Errorf("Creating file %q : %v", pathToCreate, err)
	}

	return nil
}

// prNumber checks to see if the job name is a pull request and returns its number
func prNumber(jobName string) string {
	r := regexp.MustCompile("^PR-([0-9]+)(?::[\\w-]+)?$")
	matched := r.FindStringSubmatch(jobName)
	if matched == nil || len(matched) != 2 {
		return ""
	}
	log.Println("Build is a PR: ", matched[1])
	return matched[1]
}

// convertToArray will convert the interface to an array of ints
func convertToArray(i interface{}) (array []int) {
	switch v := i.(type) {
	case float64:
		var arr = make([]int, 1)
		arr[0] = int(i.(float64))
		return arr
	case []interface{}:
		var arr = make([]int, len(v))
		for i, e := range v {
			arr[i] = int(e.(float64))
		}
		return arr
	default:
		var arr = make([]int, 0)
		return arr
	}
}

func launch(api screwdriver.API, buildID int, rootDir, emitterPath, metaSpace, storeURL, shellBin string) error {
	emitter, err := newEmitter(emitterPath)
	if err != nil {
		return err
	}
	defer emitter.Close()

	if err = api.UpdateStepStart(buildID, "sd-setup-launcher"); err != nil {
		return fmt.Errorf("Updating sd-setup-launcher start: %v", err)
	}

	log.Print("Setting Build Status to RUNNING")
	emptyMeta := make(map[string]interface{}) // {"meta":null} are not accepted. This will be {"meta":{}}
	if err = api.UpdateBuildStatus(screwdriver.Running, emptyMeta, buildID); err != nil {
		return fmt.Errorf("Updating build status to RUNNING: %v", err)
	}

	log.Printf("Fetching Build %d", buildID)
	build, err := api.BuildFromID(buildID)
	if err != nil {
		return fmt.Errorf("Fetching Build ID %d: %v", buildID, err)
	}

	log.Printf("Fetching Job %d", build.JobID)
	job, err := api.JobFromID(build.JobID)
	if err != nil {
		return fmt.Errorf("Fetching Job ID %d: %v", build.JobID, err)
	}

	log.Printf("Fetching Pipeline %d", job.PipelineID)
	pipeline, err := api.PipelineFromID(job.PipelineID)
	if err != nil {
		return fmt.Errorf("Fetching Pipeline ID %d: %v", job.PipelineID, err)
	}

	log.Printf("Fetching Event %d", build.EventID)
	event, err := api.EventFromID(build.EventID)
	if err != nil {
		return fmt.Errorf("Fetching Event ID %d: %v", build.EventID, err)
	}

	metaByte := []byte("")
	metaFile := "meta.json" // Write to "meta.json" file
	metaLog := ""

	parentBuildIDs := convertToArray(build.ParentBuildID)

	// If no parent build ID, and no parent event, skip fetch meta
	if len(parentBuildIDs) == 0 && event.ParentEventID == 0 {
		log.Printf("This build has no Parent Build and no Parent Event, so fetching Meta is skipped")
	} else {
		if len(parentBuildIDs) > 1 { // If has multiple parent build IDs, merge their metadata
			mergedMeta := make(map[string]interface{})

			// Get meta from all parent builds
			for _, pbID := range parentBuildIDs {
				pb, err := api.BuildFromID(pbID)
				if err != nil {
					return fmt.Errorf("Fetching Parent Build ID %d: %v", pbID, err)
				}

				// Save meta to mergedMeta object
				for key, value := range pb.Meta {
					mergedMeta[key] = value
				}
			}

			log.Printf("Marshalling Merged Meta JSON %v", parentBuildIDs)
			metaByte, err = marshal(mergedMeta)
			if err != nil {
				return fmt.Errorf("Parsing Parent Builds(%v) Meta JSON: %v", parentBuildIDs, err)
			}

			metaLog = fmt.Sprintf(`Builds(%v)`, parentBuildIDs)
		} else if len(parentBuildIDs) == 1 { // If has parent build, fetch from parent build
			log.Printf("Fetching Parent Build %d", parentBuildIDs[0])
			parentBuild, err := api.BuildFromID(parentBuildIDs[0])
			if err != nil {
				return fmt.Errorf("Fetching Parent Build ID %d: %v", parentBuildIDs[0], err)
			}

			log.Printf("Fetching Parent Job %d", parentBuild.JobID)
			parentJob, err := api.JobFromID(parentBuild.JobID)
			if err != nil {
				return fmt.Errorf("Fetching Job ID %d: %v", parentBuild.JobID, err)
			}

			log.Printf("Fetching Parent Pipeline %d", parentJob.PipelineID)
			parentPipeline, err := api.PipelineFromID(parentJob.PipelineID)
			if err != nil {
				return fmt.Errorf("Fetching Pipeline ID %d: %v", parentJob.PipelineID, err)
			}

			// If build is triggered by an external pipeline, write to "sd@123:component.json"
			// where sd@123:component is the triggering job
			if pipeline.ID != parentPipeline.ID {
				metaFile = "sd@" + strconv.Itoa(parentPipeline.ID) + ":" + parentJob.Name + ".json"
			}

			log.Printf("Fetching Parent Build Meta JSON %v", parentBuild.Meta)
			metaByte, err = marshal(parentBuild.Meta)
			if err != nil {
				return fmt.Errorf("Parsing Parent Build(%d) Meta JSON: %v", parentBuild.ID, err)
			}

<<<<<<< HEAD
			metaLog = fmt.Sprintf(`Build(%v)`, parentBuild.ID)
=======
			metaSource = "Build"
			parentID = parentBuild.ID
>>>>>>> 3fc8341b
		} else { // If has parent event, fetch meta from parent event
			log.Printf("Fetching Parent Event %d", event.ParentEventID)
			parentEvent, err := api.EventFromID(event.ParentEventID)
			if err != nil {
				return fmt.Errorf("Fetching Parent Event ID %d: %v", event.ParentEventID, err)
			}

			log.Printf("Fetching Parent Event Meta JSON %v", parentEvent.ID)
			metaByte, err = marshal(parentEvent.Meta)
			if err != nil {
				return fmt.Errorf("Parsing Parent Event(%d) Meta JSON: %v", parentEvent.ID, err)
			}

			metaLog = fmt.Sprintf(`Event(%v)`, parentEvent.ID)
		}

		// Create meta space
		log.Printf("Creating Meta Space in %v", metaSpace)
		err = createMetaSpace(metaSpace)
		if err != nil {
			return err
		}

		err = writeFile(metaSpace+"/"+metaFile, metaByte, 0666)
		if err != nil {
			return fmt.Errorf("Writing Parent %v Meta JSON: %v", metaLog, err)
		}
	}

	scm, err := parseScmURI(pipeline.ScmURI, pipeline.ScmRepo.Name)
	if err != nil {
		return err
	}

	log.Printf("Creating Workspace in %v", rootDir)
	w, err := createWorkspace(rootDir, scm.Host, scm.Org, scm.Repo)
	if err != nil {
		return err
	}

	cyanFprintf(emitter, "Screwdriver Launcher information\n")
	fmt.Fprintf(emitter, "%s%s\n", blackSprint("Version:        v"), version)
	fmt.Fprintf(emitter, "%s%d\n", blackSprint("Pipeline:       #"), job.PipelineID)
	fmt.Fprintf(emitter, "%s%s\n", blackSprint("Job:            "), job.Name)
	fmt.Fprintf(emitter, "%s%d\n", blackSprint("Build:          #"), buildID)
	fmt.Fprintf(emitter, "%s%s\n", blackSprint("Workspace Dir:  "), w.Root)
	fmt.Fprintf(emitter, "%s%s\n", blackSprint("Source Dir:     "), w.Src)
	fmt.Fprintf(emitter, "%s%s\n", blackSprint("Artifacts Dir:  "), w.Artifacts)

	oldJobName := job.Name
	pr := prNumber(job.Name)
	if pr != "" {
		job.Name = "main"
	}

	err = writeArtifact(w.Artifacts, "steps.json", build.Commands)
	if err != nil {
		return fmt.Errorf("Creating steps.json artifact: %v", err)
	}

	err = writeArtifact(w.Artifacts, "environment.json", build.Environment)
	if err != nil {
		return fmt.Errorf("Creating environment.json artifact: %v", err)
	}

	apiURL, _ := api.GetAPIURL()

	defaultEnv := map[string]string{
		"PS1":         "",
		"SCREWDRIVER": "true",
		"CI":          "true",
		"CONTINUOUS_INTEGRATION": "true",
		"SD_BUILD_ID":            strconv.Itoa(buildID),
		"SD_JOB_ID":              strconv.Itoa(job.ID),
		"SD_PIPELINE_ID":         strconv.Itoa(job.PipelineID),
		"SD_EVENT_ID":            strconv.Itoa(build.EventID),
		"SD_JOB_NAME":            oldJobName,
		"SD_PULL_REQUEST":        pr,
		"SD_SOURCE_DIR":          w.Src,
		"SD_ROOT_DIR":            w.Root,
		"SD_ARTIFACTS_DIR":       w.Artifacts,
		"SD_API_URL":             apiURL,
		"SD_BUILD_URL":           apiURL + "builds/" + strconv.Itoa(buildID),
		"SD_BUILD_SHA":           build.SHA,
		"SD_STORE_URL":           fmt.Sprintf("%s/%s/", storeURL, "v1"),
	}

	secrets, err := api.SecretsForBuild(build)
	if err != nil {
		return fmt.Errorf("Fetching secrets for build %v", build.ID)
	}

	env := createEnvironment(defaultEnv, secrets, build)

	if err := api.UpdateStepStop(buildID, "sd-setup-launcher", 0); err != nil {
		return fmt.Errorf("Updating sd-setup-launcher stop: %v", err)
	}

	return executorRun(w.Src, env, emitter, build, api, buildID, shellBin, DefaultTimeout)
}

func createEnvironment(base map[string]string, secrets screwdriver.Secrets, build screwdriver.Build) []string {
	combined := map[string]string{}

	// Start with the current environment
	for _, e := range os.Environ() {
		pieces := strings.SplitAfterN(e, "=", 2)
		if len(pieces) != 2 {
			log.Printf("WARN: bad environment value from base environment: %s", e)
			continue
		}

		k := pieces[0][:len(pieces[0])-1] // Drop the "=" off the end
		v := pieces[1]

		combined[k] = v
	}

	// Add the default environment values
	for k, v := range base {
		combined[k] = v
	}

	// Add secrets to the environment
	for _, s := range secrets {
		combined[s.Name] = s.Value
	}

	// Create the final string slice
	envStrings := []string{}
	for k, v := range combined {
		envStrings = append(envStrings, strings.Join([]string{k, v}, "="))
	}

	for k, v := range build.Environment {
		envStrings = append(envStrings, strings.Join([]string{k, v}, "="))
	}

	return envStrings
}

// Executes the command based on arguments from the CLI
func launchAction(api screwdriver.API, buildID int, rootDir, emitterPath, metaSpace, storeURI, shellBin string) error {
	log.Printf("Starting Build %v\n", buildID)

	if err := launch(api, buildID, rootDir, emitterPath, metaSpace, storeURI, shellBin); err != nil {
		if _, ok := err.(executor.ErrStatus); ok {
			log.Printf("Failure due to non-zero exit code: %v\n", err)
		} else {
			log.Printf("Error running launcher: %v\n", err)
		}

		exit(screwdriver.Failure, buildID, api, metaSpace)
		return nil
	}

	exit(screwdriver.Success, buildID, api, metaSpace)
	return nil
}

func recoverPanic(buildID int, api screwdriver.API, metaSpace string) {
	if p := recover(); p != nil {
		filename := fmt.Sprintf("launcher-stacktrace-%s", time.Now().Format(time.RFC3339))
		tracefile := filepath.Join(os.TempDir(), filename)

		log.Printf("ERROR: Internal Screwdriver error. Please file a bug about this: %v", p)
		log.Printf("ERROR: Writing StackTrace to %s", tracefile)
		err := ioutil.WriteFile(tracefile, debug.Stack(), 0600)
		if err != nil {
			log.Printf("ERROR: Unable to write stacktrace to file: %v", err)
		}

		exit(screwdriver.Failure, buildID, api, metaSpace)
	}
}

// finalRecover makes one last attempt to recover from a panic.
// This should only happen if the previous recovery caused a panic.
func finalRecover() {
	if p := recover(); p != nil {
		fmt.Fprintln(os.Stderr, "ERROR: Something terrible has happened. Please file a ticket with this info:")
		fmt.Fprintf(os.Stderr, "ERROR: %v\n%v\n", p, debug.Stack())
	}
	cleanExit()
}

func main() {
	defer finalRecover()
	defer recoverPanic(0, nil, "")

	app := cli.NewApp()
	app.Name = "launcher"
	app.Usage = "launch a Screwdriver build"
	app.UsageText = "launch [options] build-id"
	app.Version = fmt.Sprintf("%v, commit %v, built at %v", version, commit, date)

	if date != "unknown" {
		// date is passed in from GoReleaser which uses RFC3339 format
		t, _ := time.Parse(time.RFC3339, date)
		date = t.Format("2006")
	}
	app.Copyright = "(c) 2016-" + date + " Yahoo Inc."

	app.Flags = []cli.Flag{
		cli.StringFlag{
			Name:  "api-uri",
			Usage: "API URI for Screwdriver",
			Value: "http://localhost:8080",
		},
		cli.StringFlag{
			Name:   "token",
			Usage:  "JWT used for accessing Screwdriver's API",
			EnvVar: "SD_TOKEN",
		},
		cli.StringFlag{
			Name:  "workspace",
			Usage: "Location for checking out and running code",
			Value: "/sd/workspace",
		},
		cli.StringFlag{
			Name:  "emitter",
			Usage: "Location for writing log lines to",
			Value: "/var/run/sd/emitter",
		},
		cli.StringFlag{
			Name:  "meta-space",
			Usage: "Location of meta temporarily",
			Value: "/sd/meta",
		},
		cli.StringFlag{
			Name:  "store-uri",
			Usage: "API URI for Store",
			Value: "http://localhost:8081",
		},
		cli.StringFlag{
			Name:   "shell-bin",
			Usage:  "Shell to use when executing commands",
			Value:  "/bin/sh",
			EnvVar: "SD_SHELL_BIN",
		},
	}

	app.Action = func(c *cli.Context) error {
		url := c.String("api-uri")
		token := c.String("token")
		workspace := c.String("workspace")
		emitterPath := c.String("emitter")
		metaSpace := c.String("meta-space")
		storeURL := c.String("store-uri")
		shellBin := c.String("shell-bin")
		buildID, err := strconv.Atoi(c.Args().Get(0))

		if err != nil {
			return cli.ShowAppHelp(c)
		}

		api, err := screwdriver.New(url, token)
		if err != nil {
			log.Printf("Error creating Screwdriver API %v: %v", buildID, err)
			exit(screwdriver.Failure, buildID, nil, metaSpace)
		}

		defer recoverPanic(buildID, api, metaSpace)

		launchAction(api, buildID, workspace, emitterPath, metaSpace, storeURL, shellBin)

		// This should never happen...
		log.Println("Unexpected return in launcher. Failing the build.")
		exit(screwdriver.Failure, buildID, api, metaSpace)
		return nil
	}
	app.Run(os.Args)
}<|MERGE_RESOLUTION|>--- conflicted
+++ resolved
@@ -295,12 +295,7 @@
 				return fmt.Errorf("Parsing Parent Build(%d) Meta JSON: %v", parentBuild.ID, err)
 			}
 
-<<<<<<< HEAD
 			metaLog = fmt.Sprintf(`Build(%v)`, parentBuild.ID)
-=======
-			metaSource = "Build"
-			parentID = parentBuild.ID
->>>>>>> 3fc8341b
 		} else { // If has parent event, fetch meta from parent event
 			log.Printf("Fetching Parent Event %d", event.ParentEventID)
 			parentEvent, err := api.EventFromID(event.ParentEventID)
