package main

import (
	"encoding/json"
	"fmt"
	"io/ioutil"
	"log"
	"os"
	"os/exec"
	"os/signal"
	"path"
	"path/filepath"
	"regexp"
	"runtime/debug"
	"strconv"
	"strings"
	"syscall"
	"time"

	"github.com/hashicorp/go-retryablehttp"

	"github.com/peterbourgon/mergemap"
	"github.com/urfave/cli"
	"gopkg.in/fatih/color.v1"

	"github.com/screwdriver-cd/launcher/executor"
	"github.com/screwdriver-cd/launcher/screwdriver"
)

// These variables get set by the build script via the LDFLAGS
// Detail about these variables are here: https://goreleaser.com/#builds
var (
	version = "dev"
	commit  = "none"
	date    = "unknown"
)

var deepMergeJSON = mergemap.Merge
var mkdirAll = os.MkdirAll
var stat = os.Stat
var open = os.Open
var executorRun = executor.Run
var executorRunTeardown = executor.RunTeardownOnAbort
var writeFile = ioutil.WriteFile
var readFile = ioutil.ReadFile
var newEmitter = screwdriver.NewEmitter
var marshal = json.Marshal
var unmarshal = json.Unmarshal
var cyanFprintf = color.New(color.FgCyan).Add(color.Underline).FprintfFunc()
var blackSprint = color.New(color.FgHiBlack).SprintFunc()
var pushgatewayUrlTimeout = 15
var buildCreateTime time.Time
var queueEnterTime time.Time

var cleanExit = func() {
	os.Exit(0)
}

var client *retryablehttp.Client

const DefaultTimeout = 90 // 90 minutes

type scmPath struct {
	Host    string
	Org     string
	Repo    string
	Branch  string
	RootDir string
}

func init() {
	client = retryablehttp.NewClient()
}

/* push metrics to prometheus
metrics - sd_build_completed, sd_build_run_duration_secs
status => sd build status
buildID => sd build id
*/
func pushMetrics(status string, buildID int) error {
	// push metrics if pushgateway url is available
	log.Printf("push metrics for buildID:[%v], status:[%v]", buildID, status)
	if strings.TrimSpace(os.Getenv("SD_PUSHGATEWAY_URL")) != "" && strings.TrimSpace(os.Getenv("CONTAINER_IMAGE")) != "" && strings.TrimSpace(os.Getenv("SD_PIPELINE_ID")) != "" && buildID > 0 {
		timeout := time.Duration(pushgatewayUrlTimeout) * time.Second
		client.HTTPClient.Timeout = timeout
		url := "http://" + os.Getenv("SD_PUSHGATEWAY_URL") + "/metrics/job/containerd/instance/" + strconv.Itoa(buildID)
		defer client.HTTPClient.CloseIdleConnections()
		image := os.Getenv("CONTAINER_IMAGE")
		pipelineId := os.Getenv("SD_PIPELINE_ID")
		node := os.Getenv("NODE_ID")
		jobId := os.Getenv("SD_JOB_ID")
		jobName := os.Getenv("SD_JOB_NAME")
		scmUrl := os.Getenv("SCM_URL")
		sdBuildPrefix := os.Getenv("SD_BUILD_PREFIX")
		launcherStartTS, _ := strconv.ParseInt(os.Getenv("SD_LAUNCHER_START_TS"), 10, 64)
		buildStartTS, _ := strconv.ParseInt(os.Getenv("SD_BUILD_START_TS"), 10, 64)
		// build run end timestamp
		ts := time.Now().Unix()
		buildCreateTS := buildCreateTime.Unix()
		// if not able to get build create time, substitute with launcher start ts
		if buildCreateTS < 0 {
			buildCreateTS = launcherStartTS
		}
		queueEnterTS := queueEnterTime.Unix()
		// if not able to get build queue enter time, substitute with build create ts
		if queueEnterTS < 0 {
			queueEnterTS = launcherStartTS
		}
		buildRunTimeSecs := ts - launcherStartTS            // build run time => build end time - launcher start time
		buildTimeSecs := ts - queueEnterTS                  // overall build time => build end time - build queue enter time
		buildQueuedTimeSecs := queueEnterTS - buildCreateTS // queued time => build queue enter time - build create time
		buildSetupTimeSecs := buildStartTS - queueEnterTS   // setup time => build start - queue enter time

		// data need to be specified in this format for pushgateway
		data := `sd_build_status{image_name="` + image + `",pipeline_id="` + pipelineId + `",node="` + node + `",job_id="` + jobId + `",job_name="` + jobName + `",scm_url="` + scmUrl + `",status="` + status + `",prefix="` + sdBuildPrefix + `"} 1
sd_build_run_time_secs{image_name="` + image + `",pipeline_id="` + pipelineId + `",node="` + node + `",job_id="` + jobId + `",job_name="` + jobName + `",scm_url="` + scmUrl + `",status="` + status + `",prefix="` + sdBuildPrefix + `"} ` + strconv.FormatInt(buildRunTimeSecs, 10) + `
sd_build_time_secs{image_name="` + image + `",pipeline_id="` + pipelineId + `",node="` + node + `",job_id="` + jobId + `",job_name="` + jobName + `",scm_url="` + scmUrl + `",status="` + status + `",prefix="` + sdBuildPrefix + `"} ` + strconv.FormatInt(buildTimeSecs, 10) + `
sd_build_queued_time_secs{image_name="` + image + `",pipeline_id="` + pipelineId + `",node="` + node + `",job_id="` + jobId + `",job_name="` + jobName + `",scm_url="` + scmUrl + `",status="` + status + `",prefix="` + sdBuildPrefix + `"} ` + strconv.FormatInt(buildQueuedTimeSecs, 10) + `
sd_build_setup_time_secs{image_name="` + image + `",pipeline_id="` + pipelineId + `",node="` + node + `",job_id="` + jobId + `",job_name="` + jobName + `",scm_url="` + scmUrl + `",status="` + status + `",prefix="` + sdBuildPrefix + `"} ` + strconv.FormatInt(buildSetupTimeSecs, 10) + `
`
		body := strings.NewReader(data)
		log.Printf("pushMetrics: post metrics to [%v]", url)
		res, err := client.HTTPClient.Post(url, "", body)
		if res != nil {
			defer res.Body.Close()
		}
		if err != nil {
			log.Printf("pushMetrics: failed to push metrics to [%v], buildId:[%v], error:[%v]", url, buildID, err)
			return nil
		}
		if res.StatusCode/100 != 2 {
			log.Printf("pushMetrics: failed to push metrics to[%v], buildId:[%v], respose status code:[%v]", url, buildID, res.StatusCode)
			return nil
		}
		log.Printf("pushMetrics: successfully pushed metrics for build:[%v]", buildID)
	} else {
		log.Printf("pushMetrics: pushgatewayUrl:[%v], buildID:[%v], image: [%v], pipelineId: [%v] is empty ", os.Getenv("SD_PUSHGATEWAY_URL"), buildID, os.Getenv("CONTAINER_IMAGE"), os.Getenv("SD_PIPELINE_ID"))
	}
	return nil
}

// exit sets the build status and exits successfully
func exit(status screwdriver.BuildStatus, buildID int, api screwdriver.API, metaSpace string, statusMessage string) {
	_ = pushMetrics(status.String(), buildID)
	if api != nil {
		var metaInterface map[string]interface{}

		log.Printf("Loading meta from %q/meta.json", metaSpace)
		metaJSON, err := readFile(metaSpace + "/meta.json")
		if err != nil {
			log.Printf("Failed to load %q/meta.json: %v", metaSpace, err)
			metaInterface = make(map[string]interface{})
		} else {
			err = unmarshal(metaJSON, &metaInterface)
			if err != nil {
				log.Printf("Failed to load %q/meta.json: %v", metaSpace, err)
				metaInterface = make(map[string]interface{})
			}
		}
		log.Printf("Setting build status to %s", status)
		if err := api.UpdateBuildStatus(status, metaInterface, buildID, statusMessage); err != nil {
			log.Printf("Failed updating the build status: %v", err)
		}
	}
	cleanExit()
}

// e.g. scmUri: "github:123456:master", scmName: "screwdriver-cd/launcher"
func parseScmURI(scmURI, scmName string) (scmPath, error) {
	uri := strings.Split(scmURI, ":")
	orgRepo := strings.Split(scmName, "/")

	if (len(uri) != 3 && len(uri) != 4) || len(orgRepo) != 2 {
		return scmPath{}, fmt.Errorf("Unable to parse scmUri %v and scmName %v", scmURI, scmName)
	}

	parsed := scmPath{
		Host:    uri[0],
		Org:     orgRepo[0],
		Repo:    orgRepo[1],
		Branch:  uri[2],
		RootDir: "",
	}

	if len(uri) > 3 {
		parsed.RootDir = uri[3]
	}

	return parsed, nil
}

// A Workspace is a description of the paths available to a Screwdriver build
type Workspace struct {
	Root      string
	Src       string
	Artifacts string
}

// createWorkspace makes a Scrwedriver workspace from path components
// e.g. ["github.com", "screwdriver-cd" "screwdriver"] creates
//     /sd/workspace/src/github.com/screwdriver-cd/screwdriver
//     /sd/workspace/artifacts
func createWorkspace(isLocal bool, rootDir string, srcPaths ...string) (Workspace, error) {
	srcPaths = append([]string{"src"}, srcPaths...)
	src := path.Join(srcPaths...)

	src = path.Join(rootDir, src)
	artifacts := path.Join(rootDir, "artifacts")

	paths := []string{
		src,
		artifacts,
	}
	for _, p := range paths {
		_, err := stat(p)
		if err == nil && !isLocal {
			msg := "Cannot create workspace path %q, path already exists."
			return Workspace{}, fmt.Errorf(msg, p)
		}
		err = mkdirAll(p, 0777)
		if err != nil {
			return Workspace{}, fmt.Errorf("Cannot create workspace path %q: %v", p, err)
		}
	}

	w := Workspace{
		Root:      rootDir,
		Src:       src,
		Artifacts: artifacts,
	}
	return w, nil
}

func getWorkspace(isLocal bool, rootDir string, srcPaths ...string) (Workspace, error) {
	srcPaths = append([]string{"src"}, srcPaths...)
	src := path.Join(srcPaths...)

	src = path.Join(rootDir, src)
	artifacts := path.Join(rootDir, "artifacts")

	paths := []string{
		src,
		artifacts,
	}
	for _, p := range paths {
		_, err := stat(p)
		if err != nil && !isLocal {
			msg := "workspace path %q, path does not exists."
			return Workspace{}, fmt.Errorf(msg, p)
		}
	}

	w := Workspace{
		Root:      rootDir,
		Src:       src,
		Artifacts: artifacts,
	}
	return w, nil
}

func createMetaSpace(metaSpace string) error {
	log.Printf("Creating Meta Space in %v", metaSpace)
	err := mkdirAll(metaSpace, 0777)
	if err != nil {
		return fmt.Errorf("Cannot create meta-space path %q: %v", metaSpace, err)
	}
	return nil
}

func writeMetafile(metaSpace, metaFile, metaLog string, mergedMeta map[string]interface{}) error {
	metaByte := []byte("")
	log.Println("Marshalling Merged Meta JSON")
	metaByte, err := marshal(mergedMeta)

	if err != nil {
		return fmt.Errorf("Parsing Meta JSON: %v", err)
	}

	err = writeFile(metaSpace+"/"+metaFile, metaByte, 0666)
	if err != nil {
		return fmt.Errorf("Writing Parent %v Meta JSON: %v", metaLog, err)
	}
	return nil
}

func writeArtifact(aDir string, fName string, artifact interface{}) error {
	data, err := json.MarshalIndent(artifact, "", strings.Repeat(" ", 4))
	if err != nil {
		return fmt.Errorf("Marshaling artifact: %v ", err)
	}

	pathToCreate := path.Join(aDir, fName)
	err = writeFile(pathToCreate, data, 0644)
	if err != nil {
		return fmt.Errorf("Creating file %q : %v", pathToCreate, err)
	}

	return nil
}

// prNumber checks to see if the job name is a pull request and returns its number
func prNumber(jobName string) string {
	r := regexp.MustCompile("^PR-([0-9]+)(?::[\\w-]+)?$")
	matched := r.FindStringSubmatch(jobName)
	if matched == nil || len(matched) != 2 {
		return ""
	}
	log.Println("Build is a PR: ", matched[1])
	return matched[1]
}

// convertToArray will convert the interface to an array of ints
func convertToArray(i interface{}) (array []int) {
	switch v := i.(type) {
	case float64:
		var arr = make([]int, 1)
		arr[0] = int(i.(float64))
		return arr
	case []interface{}:
		var arr = make([]int, len(v))
		for i, e := range v {
			arr[i] = int(e.(float64))
		}
		return arr
	default:
		var arr = make([]int, 0)
		return arr
	}
}

func launch(api screwdriver.API, buildID int, rootDir, emitterPath, metaSpace, storeURL, uiURL, shellBin string, buildTimeout int, buildToken, cacheStrategy, pipelineCacheDir, jobCacheDir, eventCacheDir string, cacheCompress, cacheMd5Check, isLocal bool, cacheMaxSizeInMB int64, cacheMaxGoThreads int64) error {
	emitter, err := newEmitter(emitterPath)
	envFilepath := "/tmp/env"
	if err != nil {
		return err
	}
	defer emitter.Close()

	if err = api.UpdateStepStart(buildID, "sd-setup-launcher"); err != nil {
		return fmt.Errorf("Updating sd-setup-launcher start: %v", err)
	}

	log.Print("Setting Build Status to RUNNING")
	emptyMeta := make(map[string]interface{}) // {"meta":null} are not accepted. This will be {"meta":{}}
	if err = api.UpdateBuildStatus(screwdriver.Running, emptyMeta, buildID, ""); err != nil {
		return fmt.Errorf("Updating build status to RUNNING: %v", err)
	}

	log.Printf("Fetching Build %d", buildID)
	build, err := api.BuildFromID(buildID)
	if err != nil {
		return fmt.Errorf("Fetching Build ID %d: %v", buildID, err)
	}

	buildCreateTime, _ = time.Parse(time.RFC3339, build.Createtime)
	queueEnterTime, _ = time.Parse(time.RFC3339, build.QueueEntertime)

	log.Printf("Fetching Job %d", build.JobID)
	job, err := api.JobFromID(build.JobID)
	if err != nil {
		return fmt.Errorf("Fetching Job ID %d: %v", build.JobID, err)
	}

	log.Printf("Fetching Pipeline %d", job.PipelineID)
	pipeline, err := api.PipelineFromID(job.PipelineID)
	if err != nil {
		return fmt.Errorf("Fetching Pipeline ID %d: %v", job.PipelineID, err)
	}

	log.Printf("Fetching Event %d", build.EventID)
	event, err := api.EventFromID(build.EventID)
	if err != nil {
		return fmt.Errorf("Fetching Event ID %d: %v", build.EventID, err)
	}

	metaByte := []byte("")
	metaFile := "meta.json" // Write to "meta.json" file
	metaLog := ""

	oldJobName := job.Name
	pr := prNumber(job.Name)

	coverageScope := ""
	if len(job.Permutations) > 0 {
		coverageScope = job.Permutations[0].Annotations.CoverageScope
	}
	coverageInfo, coverageErr := api.GetCoverageInfo(job.ID, job.PipelineID, job.Name, pipeline.ScmRepo.Name, coverageScope, pr, strconv.Itoa(job.PrParentJobID))

	parentBuildIDs := convertToArray(build.ParentBuildID)
	buildMeta := map[string]interface{}{
		"pipelineId": strconv.Itoa(job.PipelineID),
		"eventId":    strconv.Itoa(build.EventID),
		"jobId":      strconv.Itoa(job.ID),
		"buildId":    strconv.Itoa(buildID),
		"jobName":    job.Name,
		"sha":        build.SHA,
	}

	if coverageErr == nil {
		buildMeta["coverageKey"] = coverageInfo.EnvVars["SD_SONAR_PROJECT_KEY"]
	}

	mergedMeta := map[string]interface{}{
		"build": buildMeta,
	}
	if build.Meta != nil {
		mergedMeta = deepMergeJSON(build.Meta, mergedMeta)
	}

	// Create meta space
	err = createMetaSpace(metaSpace)
	if err != nil {
		return err
	}

	if len(parentBuildIDs) > 1 { // If has multiple parent build IDs, merge their metadata
		// Get meta from all parent builds
		for _, pbID := range parentBuildIDs {
			pb, err := api.BuildFromID(pbID)
			if err != nil {
				return fmt.Errorf("Fetching Parent Build ID %d: %v", pbID, err)
			}
			if pb.Meta != nil {
				mergedMeta = deepMergeJSON(pb.Meta, mergedMeta)
			}
		}

		metaLog = fmt.Sprintf(`Builds(%v)`, parentBuildIDs)
	} else if len(parentBuildIDs) == 1 { // If has parent build, fetch from parent build
		log.Printf("Fetching Parent Build %d", parentBuildIDs[0])
		parentBuild, err := api.BuildFromID(parentBuildIDs[0])
		if err != nil {
			return fmt.Errorf("Fetching Parent Build ID %d: %v", parentBuildIDs[0], err)
		}

		log.Printf("Fetching Parent Job %d", parentBuild.JobID)
		parentJob, err := api.JobFromID(parentBuild.JobID)
		if err != nil {
			return fmt.Errorf("Fetching Job ID %d: %v", parentBuild.JobID, err)
		}

		log.Printf("Fetching Parent Pipeline %d", parentJob.PipelineID)
		parentPipeline, err := api.PipelineFromID(parentJob.PipelineID)
		if err != nil {
			return fmt.Errorf("Fetching Pipeline ID %d: %v", parentJob.PipelineID, err)
		}

		// If build is triggered by an external pipeline, write to "sd@123:component.json"
		// where sd@123:component is the triggering job
		if pipeline.ID != parentPipeline.ID {
			externalMetaFile := "sd@" + strconv.Itoa(parentPipeline.ID) + ":" + parentJob.Name + ".json"
			if parentBuild.Meta != nil {
				writeMetafile(metaSpace, externalMetaFile, metaLog, parentBuild.Meta)
			}
		} else {
			if parentBuild.Meta != nil {
				mergedMeta = deepMergeJSON(parentBuild.Meta, mergedMeta)
			}
		}
		metaLog = fmt.Sprintf(`Build(%v)`, parentBuild.ID)
	} else if event.ParentEventID != 0 { // If has parent event, fetch meta from parent event
		log.Printf("Fetching Parent Event %d", event.ParentEventID)
		parentEvent, err := api.EventFromID(event.ParentEventID)
		if err != nil {
			return fmt.Errorf("Fetching Parent Event ID %d: %v", event.ParentEventID, err)
		}

		if parentEvent.Meta != nil {
			mergedMeta = deepMergeJSON(parentEvent.Meta, mergedMeta)
		}
		metaLog = fmt.Sprintf(`Event(%v)`, parentEvent.ID)
	} else if len(event.Meta) > 0 { // If has meta, marshal it
		log.Printf("Fetching Event Meta JSON %v", event.ID)
		if event.Meta != nil {
			mergedMeta = deepMergeJSON(event.Meta, mergedMeta)
		}
	}

	log.Println("Marshalling Merged Meta JSON")
	metaByte, err = marshal(mergedMeta)

	if err != nil {
		return fmt.Errorf("Parsing Meta JSON: %v", err)
	}

	err = writeFile(metaSpace+"/"+metaFile, metaByte, 0666)
	if err != nil {
		return fmt.Errorf("Writing Parent %v Meta JSON: %v", metaLog, err)
	}

	scm, err := parseScmURI(pipeline.ScmURI, pipeline.ScmRepo.Name)
	if err != nil {
		return err
	}

	log.Printf("Creating Workspace in %v", rootDir)
	w, err := createWorkspace(isLocal, rootDir, scm.Host, scm.Org, scm.Repo)
	if err != nil {
		return err
	}
	sourceDir := w.Src
	if scm.RootDir != "" {
		sourceDir = sourceDir + "/" + scm.RootDir
	}

	cyanFprintf(emitter, "Screwdriver Launcher information\n")
	fmt.Fprintf(emitter, "%s%s\n", blackSprint("Version:        v"), version)
	fmt.Fprintf(emitter, "%s%d\n", blackSprint("Pipeline:       #"), job.PipelineID)
	fmt.Fprintf(emitter, "%s%s\n", blackSprint("Job:            "), job.Name)
	fmt.Fprintf(emitter, "%s%d\n", blackSprint("Build:          #"), buildID)
	fmt.Fprintf(emitter, "%s%s\n", blackSprint("Workspace Dir:  "), w.Root)
	fmt.Fprintf(emitter, "%s%s\n", blackSprint("Checkout Dir:     "), w.Src)
	fmt.Fprintf(emitter, "%s%s\n", blackSprint("Source Dir:     "), sourceDir)
	fmt.Fprintf(emitter, "%s%s\n", blackSprint("Artifacts Dir:  "), w.Artifacts)

	if pr != "" {
		job.Name = "main"
	}

	err = writeArtifact(w.Artifacts, "steps.json", build.Commands)
	if err != nil {
		return fmt.Errorf("Creating steps.json artifact: %v", err)
	}

	err = writeArtifact(w.Artifacts, "environment.json", build.Environment)
	if err != nil {
		return fmt.Errorf("Creating environment.json artifact: %v", err)
	}

	apiURL, _ := api.GetAPIURL()

	isCI := strconv.FormatBool(!isLocal)

	isScheduler := strconv.FormatBool(event.Creator["username"] == "sd:scheduler")

	defaultEnv := map[string]string{
		"PS1":                     "",
		"SCREWDRIVER":             isCI,
		"CI":                      isCI,
		"GIT_PAGER":               "cat", // https://github.com/screwdriver-cd/screwdriver/issues/1583#issuecomment-539677403
		"CONTINUOUS_INTEGRATION":  isCI,
		"SD_JOB_NAME":             oldJobName,
		"SD_PIPELINE_NAME":        pipeline.ScmRepo.Name,
		"SD_BUILD_ID":             strconv.Itoa(buildID),
		"SD_JOB_ID":               strconv.Itoa(job.ID),
		"SD_EVENT_ID":             strconv.Itoa(build.EventID),
		"SD_PIPELINE_ID":          strconv.Itoa(job.PipelineID),
		"SD_PARENT_BUILD_ID":      fmt.Sprintf("%v", parentBuildIDs),
		"SD_PR_PARENT_JOB_ID":     strconv.Itoa(job.PrParentJobID),
		"SD_PARENT_EVENT_ID":      strconv.Itoa(event.ParentEventID),
		"SD_SOURCE_DIR":           sourceDir,
		"SD_CHECKOUT_DIR":         w.Src,
		"SD_ROOT_DIR":             w.Root,
		"SD_ARTIFACTS_DIR":        w.Artifacts,
		"SD_META_DIR":             metaSpace,
		"SD_META_PATH":            metaSpace + "/meta.json",
		"SD_BUILD_SHA":            build.SHA,
		"SD_PULL_REQUEST":         pr,
		"SD_API_URL":              apiURL,
		"SD_BUILD_URL":            apiURL + "builds/" + strconv.Itoa(buildID),
		"SD_STORE_URL":            fmt.Sprintf("%s/%s/", storeURL, "v1"),
		"SD_UI_URL":               fmt.Sprintf("%s/", uiURL),
		"SD_UI_BUILD_URL":         fmt.Sprintf("%s/pipelines/%s/builds/%s", uiURL, strconv.Itoa(job.PipelineID), strconv.Itoa(buildID)),
		"SD_TOKEN":                buildToken,
		"SD_CACHE_STRATEGY":       cacheStrategy,
		"SD_PIPELINE_CACHE_DIR":   pipelineCacheDir,
		"SD_JOB_CACHE_DIR":        jobCacheDir,
		"SD_EVENT_CACHE_DIR":      eventCacheDir,
		"SD_CACHE_COMPRESS":       fmt.Sprintf("%v", cacheCompress),
		"SD_CACHE_MD5CHECK":       fmt.Sprintf("%v", cacheMd5Check),
		"SD_CACHE_MAX_SIZE_MB":    fmt.Sprintf("%v", cacheMaxSizeInMB),
		"SD_CACHE_MAX_GO_THREADS": fmt.Sprintf("%v", cacheMaxGoThreads),
		"SD_SCHEDULED_BUILD":      isScheduler,
	}

	// Add coverage env vars
	if coverageErr != nil {
		log.Printf("Failed to get coverage info for build %v so skip it: %v\n", build.ID, err)
	} else {
		for key, value := range coverageInfo.EnvVars {
			defaultEnv[key] = fmt.Sprintf("%v", value)
		}
	}

	// Get secrets for build
	secrets, err := api.SecretsForBuild(build)
	if err != nil {
		return fmt.Errorf("Fetching secrets for build %v", build.ID)
	}

	env, userShellBin := createEnvironment(defaultEnv, secrets, build)
	if userShellBin != "" {
		shellBin = userShellBin
	}

	return executorRun(w.Src, env, emitter, build, api, buildID, shellBin, buildTimeout, envFilepath, sourceDir)
}

func createEnvironment(base map[string]string, secrets screwdriver.Secrets, build screwdriver.Build) ([]string, string) {
	var userShellBin string

	// Add the default environment values
	for k, v := range base {
		os.Setenv(k, os.ExpandEnv(v))
	}

	for _, s := range secrets {
		os.Setenv(s.Name, s.Value)
	}

	for _, env := range build.Environment {
		for k, v := range env {
			os.Setenv(k, os.ExpandEnv(v))

			if k == "USER_SHELL_BIN" {
				userShellBin = v
			}
		}
	}

	envMap := map[string]string{}

	// Go through environment and make an environment variables map
	for _, e := range os.Environ() {
		pieces := strings.SplitAfterN(e, "=", 2)
		if len(pieces) != 2 {
			log.Printf("WARN: bad environment value from base environment: %s", e)
			continue
		}

		k := pieces[0][:len(pieces[0])-1] // Drop the "=" off the end
		v := pieces[1]

		envMap[k] = v
	}

	env := []string{}
	for k, v := range envMap {
		env = append(env, strings.Join([]string{k, v}, "="))
	}

	return env, userShellBin
}

func startTeardownPhase(api screwdriver.API, buildID int, rootDir, emitterPath, metaSpace, storeURI, uiURI, shellBin string, buildTimeout int, buildToken, cacheStrategy, pipelineCacheDir, jobCacheDir, eventCacheDir string, cacheCompress, cacheMd5Check, isLocal bool, cacheMaxSizeInMB int64, cacheMaxGoThreads int64) error {
	emitter, err := newEmitter(emitterPath)
	envFilepath := "/tmp/env"
	if err != nil {
		return err
	}
	defer emitter.Close()

	log.Printf("Fetching Build %d", buildID)
	build, err := api.BuildFromID(buildID)
	if err != nil {
		return fmt.Errorf("Fetching Build ID %d: %v", buildID, err)
	}

	log.Printf("Fetching secrets %d", build.JobID)
	secrets, err := api.SecretsForBuild(build)
	if err != nil {
		return fmt.Errorf("Fetching secrets for build %v", build.ID)
	}

	log.Printf("Fetching Job %d", build.JobID)
	job, err := api.JobFromID(build.JobID)
	if err != nil {
		return fmt.Errorf("Fetching Job ID %d: %v", build.JobID, err)
	}

	log.Printf("Fetching Pipeline %d", job.PipelineID)
	pipeline, err := api.PipelineFromID(job.PipelineID)
	if err != nil {
		return fmt.Errorf("Fetching Pipeline ID %d: %v", job.PipelineID, err)
	}

	log.Printf("Fetching Event %d", build.EventID)
	event, err := api.EventFromID(build.EventID)
	if err != nil {
		return fmt.Errorf("Fetching Event ID %d: %v", build.EventID, err)
	}

	oldJobName := job.Name
	pr := prNumber(job.Name)

	scm, err := parseScmURI(pipeline.ScmURI, pipeline.ScmRepo.Name)
	if err != nil {
		return err
	}

	log.Printf("Get Workspace in %v", rootDir)
	w, err := getWorkspace(isLocal, rootDir, scm.Host, scm.Org, scm.Repo)
	if err != nil {
		return err
	}
	sourceDir := w.Src
	if scm.RootDir != "" {
		sourceDir = sourceDir + "/" + scm.RootDir
	}

	apiURL, _ := api.GetAPIURL()

	isCI := strconv.FormatBool(!isLocal)

	defaultEnv := map[string]string{
		"PS1":                    "",
		"SCREWDRIVER":            isCI,
		"CI":                     isCI,
		"GIT_PAGER":              "cat", // https://github.com/screwdriver-cd/screwdriver/issues/1583#issuecomment-539677403
		"CONTINUOUS_INTEGRATION": isCI,
		"SD_JOB_NAME":            oldJobName,
		"SD_PIPELINE_NAME":       pipeline.ScmRepo.Name,
		"SD_BUILD_ID":            strconv.Itoa(buildID),
		"SD_JOB_ID":              strconv.Itoa(job.ID),
		"SD_EVENT_ID":            strconv.Itoa(build.EventID),
		"SD_PIPELINE_ID":         strconv.Itoa(job.PipelineID),
		// "SD_PARENT_BUILD_ID":      fmt.Sprintf("%v", parentBuildIDs),
		"SD_PR_PARENT_JOB_ID":     strconv.Itoa(job.PrParentJobID),
		"SD_PARENT_EVENT_ID":      strconv.Itoa(event.ParentEventID),
		"SD_SOURCE_DIR":           sourceDir,
		"SD_CHECKOUT_DIR":         w.Src,
		"SD_ROOT_DIR":             w.Root,
		"SD_ARTIFACTS_DIR":        w.Artifacts,
		"SD_META_DIR":             metaSpace,
		"SD_META_PATH":            metaSpace + "/meta.json",
		"SD_BUILD_SHA":            build.SHA,
		"SD_PULL_REQUEST":         pr,
		"SD_API_URL":              apiURL,
		"SD_BUILD_URL":            apiURL + "builds/" + strconv.Itoa(buildID),
		"SD_STORE_URL":            fmt.Sprintf("%s/%s/", storeURI, "v1"),
		"SD_UI_URL":               fmt.Sprintf("%s/", uiURI),
		"SD_UI_BUILD_URL":         fmt.Sprintf("%s/pipelines/%s/builds/%s", uiURI, strconv.Itoa(job.PipelineID), strconv.Itoa(buildID)),
		"SD_TOKEN":                buildToken,
		"SD_CACHE_STRATEGY":       cacheStrategy,
		"SD_PIPELINE_CACHE_DIR":   pipelineCacheDir,
		"SD_JOB_CACHE_DIR":        jobCacheDir,
		"SD_EVENT_CACHE_DIR":      eventCacheDir,
		"SD_CACHE_COMPRESS":       fmt.Sprintf("%v", cacheCompress),
		"SD_CACHE_MD5CHECK":       fmt.Sprintf("%v", cacheMd5Check),
		"SD_CACHE_MAX_SIZE_MB":    fmt.Sprintf("%v", cacheMaxSizeInMB),
		"SD_CACHE_MAX_GO_THREADS": fmt.Sprintf("%v", cacheMaxGoThreads),
	}

	env, userShellBin := createEnvironment(defaultEnv, secrets, build)
	if userShellBin != "" {
		shellBin = userShellBin
	}

	return executorRunTeardown(w.Src, env, emitter, build, api, buildID, shellBin, buildTimeout, envFilepath, sourceDir)
}

// Executes the command based on arguments from the CLI
func launchAction(api screwdriver.API, buildID int, rootDir, emitterPath, metaSpace, storeURI, uiURI, shellBin string, buildTimeout int, buildToken, cacheStrategy, pipelineCacheDir, jobCacheDir, eventCacheDir string, cacheCompress, cacheMd5Check, isLocal bool, cacheMaxSizeInMB int64, cacheMaxGoThreads int64) error {
	log.Printf("Starting Build %v\n", buildID)
	log.Printf("Cache strategy & directories (pipeline, job, event), compress, md5check, maxsize: %v, %v, %v, %v, %v, %v, %v \n", cacheStrategy, pipelineCacheDir, jobCacheDir, eventCacheDir, cacheCompress, cacheMd5Check, cacheMaxSizeInMB)

	if err := launch(api, buildID, rootDir, emitterPath, metaSpace, storeURI, uiURI, shellBin, buildTimeout, buildToken, cacheStrategy, pipelineCacheDir, jobCacheDir, eventCacheDir, cacheCompress, cacheMd5Check, isLocal, cacheMaxSizeInMB, cacheMaxGoThreads); err != nil {
		if _, ok := err.(executor.ErrStatus); ok {
			log.Printf("Failure due to non-zero exit code: %v\n", err)
		} else {
			log.Printf("Error running launcher: %v\n", err)
		}

		exit(screwdriver.Failure, buildID, api, metaSpace, "")
		return nil
	}

	exit(screwdriver.Success, buildID, api, metaSpace, "")
	return nil
}

func recoverPanic(buildID int, api screwdriver.API, metaSpace string) {
	if p := recover(); p != nil {
		filename := fmt.Sprintf("launcher-stacktrace-%s", time.Now().Format(time.RFC3339))
		tracefile := filepath.Join(os.TempDir(), filename)

		log.Printf("ERROR: Internal Screwdriver error. Please file a bug about this: %v", p)
		log.Printf("ERROR: Writing StackTrace to %s", tracefile)
		err := ioutil.WriteFile(tracefile, debug.Stack(), 0600)
		if err != nil {
			log.Printf("ERROR: Unable to write stacktrace to file: %v", err)
		}

		exit(screwdriver.Failure, buildID, api, metaSpace, "")
	}
}

// finalRecover makes one last attempt to recover from a panic.
// This should only happen if the previous recovery caused a panic.
func finalRecover() {
	if p := recover(); p != nil {
		fmt.Fprintln(os.Stderr, "ERROR: Something terrible has happened. Please file a ticket with this info:")
		fmt.Fprintf(os.Stderr, "ERROR: %v\n%v\n", p, debug.Stack())
	}
	cleanExit()
}

func runCmd(arg string, args ...string) error {
	cmd := exec.Command(arg, args...)

	cmd.Stdin = os.Stdin
	cmd.Stdout = os.Stdout
	cmd.Stderr = os.Stderr

	return cmd.Run()
}

func main() {
	defer finalRecover()
	defer recoverPanic(0, nil, "")

	sigs := make(chan os.Signal, 1)

	go func() {
		// waiting for a signal
		select {
		case sig := <-sigs:
			fmt.Printf("Got %s signal. Aborting...\n", sig)
			runCmd("/opt/sd/launch", "sd-cleanup")
			cleanExit()
		}
		// unregister the signal handler
		defer signal.Stop(sigs)
	}()

	defer close(sigs)
	signal.Notify(sigs, syscall.SIGTERM)

	app := cli.NewApp()
	app.Name = "launcher"
	app.Usage = "launch a Screwdriver build"
	app.UsageText = "launch [options] build-id"
	app.Version = fmt.Sprintf("%v, commit %v, built at %v", version, commit, date)

	if date != "unknown" {
		// date is passed in from GoReleaser which uses RFC3339 format
		t, _ := time.Parse(time.RFC3339, date)
		date = t.Format("2006")
	}
	app.Copyright = "(c) 2016-" + date + " Yahoo Inc."

	app.Flags = []cli.Flag{
		cli.StringFlag{
			Name:  "api-uri",
			Usage: "API URI for Screwdriver",
			Value: "http://localhost:8080",
		},
		cli.StringFlag{
			Name:   "token",
			Usage:  "JWT used for accessing Screwdriver's API",
			EnvVar: "SD_TOKEN",
		},
		cli.StringFlag{
			Name:  "workspace",
			Usage: "Location for checking out and running code",
			Value: "/sd/workspace",
		},
		cli.StringFlag{
			Name:  "emitter",
			Usage: "Location for writing log lines to",
			Value: "/var/run/sd/emitter",
		},
		cli.StringFlag{
			Name:  "meta-space",
			Usage: "Location of meta temporarily",
			Value: "/sd/meta",
		},
		cli.StringFlag{
			Name:  "store-uri",
			Usage: "API URI for Store",
			Value: "http://localhost:8081",
		},
		cli.StringFlag{
			Name:  "ui-uri",
			Usage: "UI URI for Screwdriver",
			Value: "http://localhost:4200",
		},
		cli.StringFlag{
			Name:   "shell-bin",
			Usage:  "Shell to use when executing commands",
			Value:  "/bin/sh",
			EnvVar: "SD_SHELL_BIN",
		},
		cli.IntFlag{
			Name:   "build-timeout",
			Usage:  "Maximum number of minutes to allow a build to run",
			Value:  DefaultTimeout,
			EnvVar: "SD_BUILD_TIMEOUT",
		},
		cli.BoolFlag{
			Name:  "only-fetch-token",
			Usage: "Only fetching build token",
		},
		cli.StringFlag{
			Name:  "cache-strategy",
			Usage: "Cache strategy",
		},
		cli.StringFlag{
			Name:  "pipeline-cache-dir",
			Usage: "Pipeline cache directory",
		},
		cli.StringFlag{
			Name:  "job-cache-dir",
			Usage: "Job cache directory",
		},
		cli.StringFlag{
			Name:  "event-cache-dir",
			Usage: "Event cache directory",
		},
		cli.StringFlag{
			Name:  "cache-compress",
			Usage: "To compress and store cache",
		},
		cli.StringFlag{
			Name:  "cache-md5check",
			Usage: "Do md5 check",
		},
		cli.StringFlag{
			Name:  "cache-max-size-mb",
			Usage: "Cache allowed max size in mb",
			Value: "0",
		},
		cli.StringFlag{
			Name:  "cache-max-go-threads",
			Usage: "Cache allowed max go threads",
			Value: "10000",
		},
		cli.BoolFlag{
			Name:  "local-mode",
			Usage: "Enable local mode",
		},
		cli.StringFlag{
			//Pass JSON in the same format as payload from /v4/builds/{id}
			Name:  "local-build-json",
			Usage: "Build information for local mode",
		},
		cli.StringFlag{
			Name:  "local-job-name",
			Usage: "Job name for local mode",
		},
		cli.BoolFlag{
<<<<<<< HEAD
			Name:  "run-teardown",
			Usage: "run teardown down process",
		},
		cli.StringFlag{
			Name:  "exit-code",
			Usage: "exit code for sd build success(200) or failure(500)",
			Value: "500",
		},
	}

	app.Commands = []cli.Command{
		{
			Name: "sd-cleanup",
			Action: func(c *cli.Context) error {
				//stop current process
				runCmd("pkill", "-2 '/opt/sd/launch'")
				//run teardown step for build
				runCmd("export", "ABORT_CODE=999")

				return runCmd("/opt/sd/launch", "sd-teardown-screwdriver-artifact-bookend")
			},
=======
			Name:  "container-error",
			Usage: "container error",
>>>>>>> 512661e7
		},
	}

	app.Action = func(c *cli.Context) error {
		url := c.String("api-uri")
		token := c.String("token")
		workspace := c.String("workspace")
		emitterPath := c.String("emitter")
		metaSpace := c.String("meta-space")
		storeURL := c.String("store-uri")
		uiURL := c.String("ui-uri")
		shellBin := c.String("shell-bin")
		buildID, err := strconv.Atoi(c.Args().Get(0))
		buildTimeoutSeconds := c.Int("build-timeout") * 60
		fetchFlag := c.Bool("only-fetch-token")
		cacheStrategy := c.String("cache-strategy")
		pipelineCacheDir := c.String("pipeline-cache-dir")
		jobCacheDir := c.String("job-cache-dir")
		eventCacheDir := c.String("event-cache-dir")
		cacheCompress, _ := strconv.ParseBool(c.String("cache-compress"))
		cacheMd5Check, _ := strconv.ParseBool(c.String("cache-md5check"))
		cacheMaxSizeInMB := c.Int64("cache-max-size-mb")
		cacheMaxGoThreads := c.Int64("cache-max-go-threads")
		isLocal := c.Bool("local-mode")
		localBuildJson := c.String("local-build-json")
		localJobName := c.String("local-job-name")
<<<<<<< HEAD
		runTearDown := c.Bool("run-teardown")
=======
		containerError := c.Bool("container-error")
>>>>>>> 512661e7

		if err != nil {
			return cli.ShowAppHelp(c)
		}

		log.Printf("cache strategy, directories (pipeline, job, event), compress, md5check, maxsize: %v, %v, %v, %v, %v, %v, %v \n", cacheStrategy, pipelineCacheDir, jobCacheDir, eventCacheDir, cacheCompress, cacheMd5Check, cacheMaxSizeInMB)

		if !isLocal && len(token) == 0 {
			log.Println("Error: token is not passed.")
			cleanExit()
		}

		if containerError {
			temporalApi, err := screwdriver.New(url, token)
			if err != nil {
				log.Printf("Error creating temporal Screwdriver API %v: %v", buildID, err)
				exit(screwdriver.Failure, buildID, nil, metaSpace, "")
			}
			exit(screwdriver.Failure, buildID, temporalApi, metaSpace, "Error: Build failed to start. Please check if your image is valid with curl, openssh installed and default user root or sudo NOPASSWD enabled.")
			cleanExit()
		}

		if fetchFlag {
			temporalApi, err := screwdriver.New(url, token)
			if err != nil {
				log.Printf("Error creating temporal Screwdriver API %v: %v", buildID, err)
				exit(screwdriver.Failure, buildID, nil, metaSpace, "")
			}

			buildToken, err := temporalApi.GetBuildToken(buildID, c.Int("build-timeout"))
			if err != nil {
				log.Printf("Error getting Build Token %v: %v", buildID, err)
				exit(screwdriver.Failure, buildID, nil, metaSpace, "")
			}

			log.Printf("Launcher process only fetch token.")
			fmt.Printf("%s", buildToken)
			cleanExit()
		}

		var api screwdriver.API
		if isLocal {
			if len(localBuildJson) == 0 {
				log.Println("Error: local-build-json is not passed.")
				cleanExit()
			}

			var localBuild screwdriver.Build
			err := json.Unmarshal([]byte(localBuildJson), &localBuild)
			if err != nil {
				log.Printf("Failed to parse localBuildJson: %v", err)
				cleanExit()
			}

			api, err = screwdriver.NewLocal(url, localJobName, localBuild)
		} else {
			api, err = screwdriver.New(url, token)
		}

		if runTearDown {
			log.Printf("starting teardown steps on abort")
			temporalAPI, err := screwdriver.New(url, token)
			if err != nil {
				log.Printf("Error creating temporal Screwdriver API %v: %v", buildID, err)
				exit(screwdriver.Failure, buildID, nil, metaSpace)
			}
			tearErr := startTeardownPhase(api, buildID, workspace, emitterPath, metaSpace, storeURL, uiURL, shellBin, buildTimeoutSeconds, token, cacheStrategy, pipelineCacheDir, jobCacheDir, eventCacheDir, cacheCompress, cacheMd5Check, isLocal, cacheMaxSizeInMB, cacheMaxGoThreads)
			if _, ok := tearErr.(executor.ErrStatus); ok {
				log.Printf("Failure due to non-zero exit code: %v\n", tearErr)
			} else {
				log.Printf("Error running teardown: %v\n", tearErr)
			}
			exit(screwdriver.Failure, buildID, temporalAPI, metaSpace)
			cleanExit()
		}

		if err != nil {
			log.Printf("Error creating Screwdriver API %v: %v", buildID, err)
			exit(screwdriver.Failure, buildID, nil, metaSpace, "")
		}

		defer recoverPanic(buildID, api, metaSpace)

		launchAction(api, buildID, workspace, emitterPath, metaSpace, storeURL, uiURL, shellBin, buildTimeoutSeconds, token, cacheStrategy, pipelineCacheDir, jobCacheDir, eventCacheDir, cacheCompress, cacheMd5Check, isLocal, cacheMaxSizeInMB, cacheMaxGoThreads)

		// This should never happen...
		log.Println("Unexpected return in launcher. Failing the build.")
		exit(screwdriver.Failure, buildID, api, metaSpace, "")
		return nil
	}
	app.Run(os.Args)
}<|MERGE_RESOLUTION|>--- conflicted
+++ resolved
@@ -939,7 +939,10 @@
 			Usage: "Job name for local mode",
 		},
 		cli.BoolFlag{
-<<<<<<< HEAD
+			Name:  "container-error",
+			Usage: "container error",
+		},
+		cli.BoolFlag{
 			Name:  "run-teardown",
 			Usage: "run teardown down process",
 		},
@@ -961,10 +964,6 @@
 
 				return runCmd("/opt/sd/launch", "sd-teardown-screwdriver-artifact-bookend")
 			},
-=======
-			Name:  "container-error",
-			Usage: "container error",
->>>>>>> 512661e7
 		},
 	}
 
@@ -991,11 +990,8 @@
 		isLocal := c.Bool("local-mode")
 		localBuildJson := c.String("local-build-json")
 		localJobName := c.String("local-job-name")
-<<<<<<< HEAD
 		runTearDown := c.Bool("run-teardown")
-=======
 		containerError := c.Bool("container-error")
->>>>>>> 512661e7
 
 		if err != nil {
 			return cli.ShowAppHelp(c)
@@ -1060,7 +1056,7 @@
 			temporalAPI, err := screwdriver.New(url, token)
 			if err != nil {
 				log.Printf("Error creating temporal Screwdriver API %v: %v", buildID, err)
-				exit(screwdriver.Failure, buildID, nil, metaSpace)
+				exit(screwdriver.Failure, buildID, nil, metaSpace, "")
 			}
 			tearErr := startTeardownPhase(api, buildID, workspace, emitterPath, metaSpace, storeURL, uiURL, shellBin, buildTimeoutSeconds, token, cacheStrategy, pipelineCacheDir, jobCacheDir, eventCacheDir, cacheCompress, cacheMd5Check, isLocal, cacheMaxSizeInMB, cacheMaxGoThreads)
 			if _, ok := tearErr.(executor.ErrStatus); ok {
@@ -1068,7 +1064,7 @@
 			} else {
 				log.Printf("Error running teardown: %v\n", tearErr)
 			}
-			exit(screwdriver.Failure, buildID, temporalAPI, metaSpace)
+			exit(screwdriver.Failure, buildID, temporalAPI, metaSpace, "")
 			cleanExit()
 		}
 
