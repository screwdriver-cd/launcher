package executor

import (
	"bufio"
	"bytes"
	"fmt"
	"io/ioutil"
	"os"
	"reflect"
	"strings"
	"testing"
	"time"

	"github.com/screwdriver-cd/launcher/screwdriver"
)

const TestBuildTimeout = 60

var stepFilePath = "/tmp/step.sh"

type MockAPI struct {
	updateStepStart func(buildID int, stepName string) error
	updateStepStop  func(buildID int, stepName string, exitCode int) error
}

func (f MockAPI) BuildFromID(buildID int) (screwdriver.Build, error) {
	return screwdriver.Build{}, nil
}

func (f MockAPI) EventFromID(eventID int) (screwdriver.Event, error) {
	return screwdriver.Event{}, nil
}

func (f MockAPI) JobFromID(jobID int) (screwdriver.Job, error) {
	return screwdriver.Job{}, nil
}

func (f MockAPI) PipelineFromID(pipelineID int) (screwdriver.Pipeline, error) {
	return screwdriver.Pipeline{}, nil
}

func (f MockAPI) UpdateBuildStatus(status screwdriver.BuildStatus, meta map[string]interface{}, buildID int) error {
	return nil
}

func (f MockAPI) SecretsForBuild(build screwdriver.Build) (screwdriver.Secrets, error) {
	return nil, nil
}

func (f MockAPI) GetAPIURL() (string, error) {
	return "http://foo.bar", nil
}

func (f MockAPI) GetCoverageInfo() (screwdriver.Coverage, error) {
	return screwdriver.Coverage{}, nil
}

func (f MockAPI) UpdateStepStart(buildID int, stepName string) error {
	if f.updateStepStart != nil {
		return f.updateStepStart(buildID, stepName)
	}
	return nil
}

func (f MockAPI) UpdateStepStop(buildID int, stepName string, exitCode int) error {
	if f.updateStepStop != nil {
		return f.updateStepStop(buildID, stepName, exitCode)
	}
	return nil
}

func (f MockAPI) GetBuildToken(buildID int, buildTimeoutMinutes int) (string, error) {
	return "foobar", nil
}

type MockEmitter struct {
	startCmd func(screwdriver.CommandDef)
	write    func([]byte) (int, error)
	close    func() error
	found    []byte
}

func (e *MockEmitter) Error() error {
	return nil
}

func (e *MockEmitter) StartCmd(cmd screwdriver.CommandDef) {
	if e.startCmd != nil {
		e.startCmd(cmd)
	}
	return
}

func (e *MockEmitter) Write(b []byte) (int, error) {
	if e.write != nil {
		return e.write(b)
	}
	e.found = append(e.found, b...)
	return len(b), nil
}

func (e *MockEmitter) Close() error {
	if e.close != nil {
		return e.close()
	}
	return nil
}

func TestHelperProcess(*testing.T) {
	if os.Getenv("GO_WANT_HELPER_PROCESS") != "1" {
		return
	}
	defer os.Exit(0)

	args := os.Args[:]
	for i, val := range os.Args { // Should become something lke ["git", "clone"]
		args = os.Args[i:]
		if val == "--" {
			args = args[1:]
			break
		}
	}

	if strings.HasPrefix(args[2], "source") {
		os.Exit(0)
	}

	os.Exit(255)
}

func cleanup(filename string) {
	_, err := os.Stat(filename)

	if err == nil {
		os.Remove(filename)
	}
}

func setupTestCase(t *testing.T, filename string) {
	t.Log("setup test case")
	cleanup(filename)
	cleanup(filename + "_export")
}

func TestMain(m *testing.M) {
	os.Exit(m.Run())
}

func ReadCommand(file string) []string {
	// read the file that was written for the command
	fileread, err := ioutil.ReadFile(file)
	if err != nil {
		panic(fmt.Errorf("Couldn't read file: %v", err))
	}

	return strings.Split(string(fileread), "\n")
}

func TestUnmocked(t *testing.T) {
	envFilepath := "/tmp/testUnmocked"
	var tests = []struct {
		command string
		err     error
		shell   string
	}{
		{"ls", nil, "/bin/sh"},
		{"sleep 1", nil, "/bin/sh"},
		{"ls && ls ", nil, "/bin/sh"},
		// Large single-line
		{"openssl rand -hex 1000000", nil, "/bin/sh"},
		{"doesntexist", fmt.Errorf("Launching command exit with code: %v", 127), "/bin/sh"},
		{"ls && sh -c 'exit 5' && sh -c 'exit 2'", fmt.Errorf("Launching command exit with code: %v", 5), "/bin/sh"},
		// Custom shell
		{"ls", nil, "/bin/bash"},
	}

	for _, test := range tests {
		setupTestCase(t, envFilepath)
		cmd := screwdriver.CommandDef{
			Cmd:  test.command,
			Name: "test",
		}
		testBuild := screwdriver.Build{
			ID: 12345,
			Commands: []screwdriver.CommandDef{
				cmd,
			},
			Environment: map[string]string{},
		}
		testAPI := screwdriver.API(MockAPI{
			updateStepStart: func(buildID int, stepName string) error {
				if buildID != testBuild.ID {
					t.Errorf("wrong build id got %v, want %v", buildID, testBuild.ID)
				}
				if stepName != "test" {
					t.Errorf("wrong step name got %v, want %v", stepName, "test")
				}
				return nil
			},
		})

<<<<<<< HEAD
		err := Run("", nil, &MockEmitter{}, testBuild, testAPI, testBuild.ID, test.shell, test.shell, TestBuildTimeout)
=======
		err := Run("", nil, &MockEmitter{}, testBuild, testAPI, testBuild.ID, test.shell, TestBuildTimeout, envFilepath)
>>>>>>> 9cb23849
		commands := ReadCommand(stepFilePath)

		if !reflect.DeepEqual(err, test.err) {
			t.Fatalf("Unexpected error: (%v) - should be (%v)", err, test.err)
		}

		if test.shell == "" {
			test.shell = "/bin/sh"
		}

		if !reflect.DeepEqual(commands[0], "#!"+test.shell+" -e") {
			t.Errorf("Unexpected shell from Run(%#v): %v", test, commands[0])
		}

		fmt.Print(commands)

		if !reflect.DeepEqual(commands[1], test.command) {
			t.Errorf("Unexpected command from Run(%#v): %v", test, commands[1])
		}
	}
}

func TestMulti(t *testing.T) {
	envFilepath := "/tmp/testMulti"
	setupTestCase(t, envFilepath)
	commands := []screwdriver.CommandDef{
		{Cmd: "ls", Name: "test ls"},
		{Cmd: "export FOO=BAR", Name: "test export env"},
		{Cmd: `if [ -z "$FOO" ] ; then exit 1; fi`, Name: "test if env set"},
		{Cmd: "doesnotexit", Name: "test doesnotexit err"},
		{Cmd: "echo user teardown step", Name: "teardown-echo"},
		{Cmd: "sleep 1", Name: "test sleep 1"},
		{Cmd: "echo upload artifacts", Name: "sd-teardown-artifacts"},
	}
	testBuild := screwdriver.Build{
		ID:          12345,
		Commands:    commands,
		Environment: map[string]string{},
	}
	runTeardown := false
	runUserTeardown := false
	testAPI := screwdriver.API(MockAPI{
		updateStepStart: func(buildID int, stepName string) error {
			if buildID != testBuild.ID {
				t.Errorf("wrong build id got %v, want %v", buildID, testBuild.ID)
			}
			if stepName == "test sleep 1" {
				t.Errorf("step should never execute: %v", stepName)
			}
			if stepName == "teardown-echo" {
				runUserTeardown = true
			}
			if stepName == "sd-teardown-artifacts" {
				runTeardown = true
			}
			return nil
		},
		updateStepStop: func(buildID int, stepName string, code int) error {
			if buildID != testBuild.ID {
				t.Errorf("wrong build id got %v, want %v", buildID, testBuild.ID)
			}
			if stepName == "test sleep 1" {
				t.Errorf("Should not update step that never run: %v", stepName)
			}
			if stepName == "teardown-echo" {
				runUserTeardown = true
			}
			if stepName == "sd-teardown-artifacts" {
				runTeardown = true
			}
			return nil
		},
	})
<<<<<<< HEAD
	err := Run("", nil, &MockEmitter{}, testBuild, testAPI, testBuild.ID, "/bin/sh", "/bin/sh", TestBuildTimeout)
=======
	err := Run("", nil, &MockEmitter{}, testBuild, testAPI, testBuild.ID, "/bin/sh", TestBuildTimeout, envFilepath)
>>>>>>> 9cb23849
	expectedErr := fmt.Errorf("Launching command exit with code: %v", 127)
	if !runUserTeardown {
		t.Errorf("step user teardown should run")
	}
	if !runTeardown {
		t.Errorf("step teardown should run")
	}
	if !reflect.DeepEqual(err, expectedErr) {
		t.Fatalf("Unexpected error: %v - should be %v", err, expectedErr)
	}
}

func TestTeardownEnv(t *testing.T) {
	envFilepath := "/tmp/testTeardownEnv"
	setupTestCase(t, envFilepath)
	commands := []screwdriver.CommandDef{
		{Cmd: "export FOO=\"BAR with spaces\"", Name: "foo"},
		{Cmd: "export SINGLE_QUOTE=\"my ' single quote\"", Name: "singlequote"},
		{Cmd: "export DOUBLE_QUOTE=\"my \\\" double quote\"", Name: "doublequote"},
		{Cmd: "doesnotexit", Name: "doesnotexit"},
		{Cmd: "echo bye", Name: "teardown-bye"},
		{Cmd: "if [ \"$FOO\" != 'BAR with spaces' ]; then exit 1; fi", Name: "teardown-foo"},
		{Cmd: "if [ \"$SINGLE_QUOTE\" != \"my ' single quote\" ]; then exit 1; fi", Name: "teardown-singlequote"},
		{Cmd: "if [ \"$DOUBLE_QUOTE\" != \"my \\\" double quote\" ]; then exit 1; fi", Name: "sd-teardown-doublequote"},
	}
	testBuild := screwdriver.Build{
		ID:          12345,
		Commands:    commands,
		Environment: map[string]string{},
	}
	runUserTeardown := false
	runSdTeardown := false
	testAPI := screwdriver.API(MockAPI{
		updateStepStart: func(buildID int, stepName string) error {
			if buildID != testBuild.ID {
				t.Errorf("wrong build id got %v, want %v", buildID, testBuild.ID)
			}
			return nil
		},
		updateStepStop: func(buildID int, stepName string, code int) error {
			if buildID != testBuild.ID {
				t.Errorf("wrong build id got %v, want %v", buildID, testBuild.ID)
			}
			if stepName == "teardown-singlequote" {
				runUserTeardown = true
			}
			if stepName == "sd-teardown-doublequote" {
				runSdTeardown = true
			}
			if (code != 0 && stepName != "doesnotexit") {	// all steps should pass except for this step
				t.Errorf("step %v failed with exit code %v", stepName, code)
			}
			return nil
		},
	})
	err := Run("", nil, &MockEmitter{}, testBuild, testAPI, testBuild.ID, "/bin/sh", TestBuildTimeout, envFilepath)
	expectedErr := fmt.Errorf("Launching command exit with code: %v", 127)
	if !runUserTeardown {
		t.Errorf("step user teardown should run")
	}
	if !runSdTeardown {
		t.Errorf("step sd teardown should run")
	}
	if !reflect.DeepEqual(err, expectedErr) {
		t.Fatalf("Unexpected error: %v - should be %v", err, expectedErr)
	}
}

func TestTeardownfail(t *testing.T) {
	envFilepath := "/tmp/testTeardownfail"
	setupTestCase(t, envFilepath)
	commands := []screwdriver.CommandDef{
		{Cmd: "ls", Name: "test ls"},
		{Cmd: "doesnotexit", Name: "sd-teardown-artifacts"},
	}
	testBuild := screwdriver.Build{
		ID:          12345,
		Commands:    commands,
		Environment: map[string]string{},
	}
	testAPI := screwdriver.API(MockAPI{
		updateStepStart: func(buildID int, stepName string) error {
			if buildID != testBuild.ID {
				t.Errorf("wrong build id got %v, want %v", buildID, testBuild.ID)
			}
			return nil
		},
	})
<<<<<<< HEAD
	err := Run("", nil, &MockEmitter{}, testBuild, testAPI, testBuild.ID, "/bin/sh", "/bin/sh", TestBuildTimeout)
=======
	err := Run("", nil, &MockEmitter{}, testBuild, testAPI, testBuild.ID, "/bin/sh", TestBuildTimeout, envFilepath)
>>>>>>> 9cb23849
	expectedErr := ErrStatus{127}
	if !reflect.DeepEqual(err, expectedErr) {
		t.Fatalf("Unexpected error: %v - should be %v", err, expectedErr)
	}
}

func TestTimeout(t *testing.T) {
	envFilepath := "/tmp/testTimeout"
	setupTestCase(t, envFilepath)
	commands := []screwdriver.CommandDef{
		{Cmd: "echo testing timeout", Name: "test timeout"},
		{Cmd: "sleep 3", Name: "sleep for a long time"},
		{Cmd: "echo woke up to snooze", Name: "snooze"},
		{Cmd: "sleep 3", Name: "sleep for another long time"},
		{Cmd: "exit 0", Name: "completed"},
	}
	testBuild := screwdriver.Build{
		ID:          12345,
		Commands:    commands,
		Environment: map[string]string{},
	}
	testAPI := screwdriver.API(MockAPI{
		updateStepStart: func(buildID int, stepName string) error {
			return nil
		},
		updateStepStop: func(buildID int, stepName string, code int) error {
			if stepName == "completed" {
				t.Errorf("Should not update step that never run: %v", stepName)
			}
			return nil
		},
	})
	emitter := MockEmitter{
		startCmd: func(cmd screwdriver.CommandDef) {
			if cmd.Cmd == "sleep 3" {
				time.Sleep(10000)
			}
			return
		},
	}
	testTimeout := 3
<<<<<<< HEAD
	err := Run("", nil, &emitter, testBuild, testAPI, testBuild.ID, "/bin/sh", "/bin/sh", testTimeout)
=======
	err := Run("", nil, &emitter, testBuild, testAPI, testBuild.ID, "/bin/sh", testTimeout, envFilepath)
>>>>>>> 9cb23849
	expectedErr := fmt.Errorf("Timeout of %vs seconds exceeded", testTimeout)
	if !reflect.DeepEqual(err, expectedErr) {
		t.Fatalf("Unexpected error: %v - should be %v", err, expectedErr)
	}
}

func TestEnv(t *testing.T) {
	envFilepath := "/tmp/testEnv"
	setupTestCase(t, envFilepath)
	baseEnv := []string{
		"var0=xxx",
		"var1=foo",
		"var2=bar",
		"VAR3=baz",
	}

	want := map[string]string{
		"var1": "foo",
		"var2": "bar",
		"VAR3": "baz",
	}

	cmds := []screwdriver.CommandDef{
		{
			Cmd:  "env",
			Name: "test",
		},
	}

	testBuild := screwdriver.Build{
		ID:       9999,
		Commands: cmds,
	}

	output := MockEmitter{}
	testAPI := screwdriver.API(MockAPI{
		updateStepStart: func(buildID int, stepName string) error {
			if buildID != testBuild.ID {
				t.Errorf("wrong build id got %v, want %v", buildID, testBuild.ID)
			}
			if stepName != "test" {
				t.Errorf("wrong step name got %v, want %v", stepName, "test")
			}
			return nil
		},
	})
	wantFlattened := []string{}
	for k, v := range want {
		wantFlattened = append(wantFlattened, strings.Join([]string{k, v}, "="))
	}
<<<<<<< HEAD
	err := Run("", baseEnv, &output, testBuild, testAPI, testBuild.ID, "/bin/sh", "/bin/sh", TestBuildTimeout)
=======
	err := Run("", baseEnv, &output, testBuild, testAPI, testBuild.ID, "/bin/sh", TestBuildTimeout, envFilepath)
>>>>>>> 9cb23849
	if err != nil {
		t.Errorf("Unexpected error: %v", err)
	}

	found := map[string]string{}
	var foundCmd string

	scanner := bufio.NewScanner(bytes.NewReader(output.found))
	for scanner.Scan() {
		line := scanner.Text()
		split := strings.Split(line, "=")
		if len(split) != 2 {
			// Capture that "$ env" output line
			if strings.HasPrefix(line, "$") {
				foundCmd = line
			}
			continue
		}
		found[split[0]] = split[1]
	}

	if foundCmd != "$ env" {
		t.Errorf("foundCmd = %q, want %q", foundCmd, "env")
	}

	for k, v := range want {
		if found[k] != v {
			t.Errorf("%v=%q, want %v", k, found[k], v)
		}
	}
}

func TestEmitter(t *testing.T) {
	envFilepath := "/tmp/testEmitter"
	setupTestCase(t, envFilepath)
	var tests = []struct {
		command string
		name    string
	}{
		{"ls", "name1"},
		{"ls && ls", "name2"},
	}

	testBuild := screwdriver.Build{
		ID:       9999,
		Commands: []screwdriver.CommandDef{},
	}
	for _, test := range tests {
		testBuild.Commands = append(testBuild.Commands, screwdriver.CommandDef{
			Name: test.name,
			Cmd:  test.command,
		})
	}

	var found []string
	emitter := MockEmitter{
		startCmd: func(cmd screwdriver.CommandDef) {
			found = append(found, cmd.Name)
		},
	}
	testAPI := screwdriver.API(MockAPI{
		updateStepStart: func(buildID int, stepName string) error {
			if buildID != testBuild.ID {
				t.Errorf("wrong build id got %v, want %v", buildID, testBuild.ID)
			}
			if (stepName != "name1") && (stepName != "name2") {
				t.Errorf("wrong step name got %v", stepName)
			}
			return nil
		},
	})

<<<<<<< HEAD
	err := Run("", nil, &emitter, testBuild, testAPI, testBuild.ID, "/bin/sh", "/bin/sh", TestBuildTimeout)
=======
	err := Run("", nil, &emitter, testBuild, testAPI, testBuild.ID, "/bin/sh", TestBuildTimeout, envFilepath)
>>>>>>> 9cb23849

	if err != nil {
		t.Errorf("Unexpected error: %v", err)
	}

	if len(found) != len(tests) {
		t.Fatalf("Unexpected startCmds called. Want %v. Got %v", len(tests), len(found))
	}

	for i, test := range tests {
		if found[i] != test.name {
			t.Errorf("Unexpected order. Want %v. Got %v", found[i], test.name)
		}
	}
}

func TestUserShell(t *testing.T) {
	commands := []screwdriver.CommandDef{
		{Cmd: "echo echo hi > /tmp/echo && . /tmp/echo", Name: "sd-setup"},
		{Cmd: "echo echo hi > /tmp/echo && source /tmp/echo", Name: "user-source"},
		{Cmd: "echo echo hi > /tmp/echo && source /tmp/echo", Name: "teardown-echo"},
		{Cmd: "echo echo hi > /tmp/echo && source /tmp/echo", Name: "sd-teardown-artifacts"},	// source is not available in sh
	}
	env := map[string]string{
		"USER_SHELL_BIN": "/bin/bash",
	}
	testBuild := screwdriver.Build{
		ID:          12345,
		Commands:    commands,
		Environment: env,
	}
	testAPI := screwdriver.API(MockAPI{
		updateStepStart: func(buildID int, stepName string) error {
			return nil
		},
		updateStepStop: func(buildID int, stepName string, code int) error {
			return nil
		},
	})
	err := Run("", nil, &MockEmitter{}, testBuild, testAPI, testBuild.ID, "/bin/sh", env["USER_SHELL_BIN"], TestBuildTimeout)
	expectedErr := fmt.Errorf("Launching command exit with code: %v", 127)
	if !reflect.DeepEqual(err, expectedErr) {
		t.Fatalf("Unexpected error: %v - should be %v", err, expectedErr)
	}
}<|MERGE_RESOLUTION|>--- conflicted
+++ resolved
@@ -199,11 +199,7 @@
 			},
 		})
 
-<<<<<<< HEAD
-		err := Run("", nil, &MockEmitter{}, testBuild, testAPI, testBuild.ID, test.shell, test.shell, TestBuildTimeout)
-=======
-		err := Run("", nil, &MockEmitter{}, testBuild, testAPI, testBuild.ID, test.shell, TestBuildTimeout, envFilepath)
->>>>>>> 9cb23849
+		err := Run("", nil, &MockEmitter{}, testBuild, testAPI, testBuild.ID, test.shell, test.shell, TestBuildTimeout, envFilepath)
 		commands := ReadCommand(stepFilePath)
 
 		if !reflect.DeepEqual(err, test.err) {
@@ -277,12 +273,8 @@
 			return nil
 		},
 	})
-<<<<<<< HEAD
-	err := Run("", nil, &MockEmitter{}, testBuild, testAPI, testBuild.ID, "/bin/sh", "/bin/sh", TestBuildTimeout)
-=======
-	err := Run("", nil, &MockEmitter{}, testBuild, testAPI, testBuild.ID, "/bin/sh", TestBuildTimeout, envFilepath)
->>>>>>> 9cb23849
-	expectedErr := fmt.Errorf("Launching command exit with code: %v", 127)
+	err := Run("", nil, &MockEmitter{}, testBuild, testAPI, testBuild.ID, "/bin/sh", "/bin/sh", TestBuildTimeout, envFilepath)
+  expectedErr := fmt.Errorf("Launching command exit with code: %v", 127)
 	if !runUserTeardown {
 		t.Errorf("step user teardown should run")
 	}
@@ -370,11 +362,7 @@
 			return nil
 		},
 	})
-<<<<<<< HEAD
-	err := Run("", nil, &MockEmitter{}, testBuild, testAPI, testBuild.ID, "/bin/sh", "/bin/sh", TestBuildTimeout)
-=======
-	err := Run("", nil, &MockEmitter{}, testBuild, testAPI, testBuild.ID, "/bin/sh", TestBuildTimeout, envFilepath)
->>>>>>> 9cb23849
+	err := Run("", nil, &MockEmitter{}, testBuild, testAPI, testBuild.ID, "/bin/sh", "/bin/sh", TestBuildTimeout, envFilepath)
 	expectedErr := ErrStatus{127}
 	if !reflect.DeepEqual(err, expectedErr) {
 		t.Fatalf("Unexpected error: %v - should be %v", err, expectedErr)
@@ -416,11 +404,7 @@
 		},
 	}
 	testTimeout := 3
-<<<<<<< HEAD
-	err := Run("", nil, &emitter, testBuild, testAPI, testBuild.ID, "/bin/sh", "/bin/sh", testTimeout)
-=======
-	err := Run("", nil, &emitter, testBuild, testAPI, testBuild.ID, "/bin/sh", testTimeout, envFilepath)
->>>>>>> 9cb23849
+	err := Run("", nil, &emitter, testBuild, testAPI, testBuild.ID, "/bin/sh", "/bin/sh", testTimeout, envFilepath)
 	expectedErr := fmt.Errorf("Timeout of %vs seconds exceeded", testTimeout)
 	if !reflect.DeepEqual(err, expectedErr) {
 		t.Fatalf("Unexpected error: %v - should be %v", err, expectedErr)
@@ -471,11 +455,7 @@
 	for k, v := range want {
 		wantFlattened = append(wantFlattened, strings.Join([]string{k, v}, "="))
 	}
-<<<<<<< HEAD
-	err := Run("", baseEnv, &output, testBuild, testAPI, testBuild.ID, "/bin/sh", "/bin/sh", TestBuildTimeout)
-=======
-	err := Run("", baseEnv, &output, testBuild, testAPI, testBuild.ID, "/bin/sh", TestBuildTimeout, envFilepath)
->>>>>>> 9cb23849
+	err := Run("", baseEnv, &output, testBuild, testAPI, testBuild.ID, "/bin/sh", "/bin/sh", TestBuildTimeout, envFilepath)
 	if err != nil {
 		t.Errorf("Unexpected error: %v", err)
 	}
@@ -548,12 +528,7 @@
 		},
 	})
 
-<<<<<<< HEAD
-	err := Run("", nil, &emitter, testBuild, testAPI, testBuild.ID, "/bin/sh", "/bin/sh", TestBuildTimeout)
-=======
-	err := Run("", nil, &emitter, testBuild, testAPI, testBuild.ID, "/bin/sh", TestBuildTimeout, envFilepath)
->>>>>>> 9cb23849
-
+	err := Run("", nil, &emitter, testBuild, testAPI, testBuild.ID, "/bin/sh", "/bin/sh", TestBuildTimeout, envFilepath)
 	if err != nil {
 		t.Errorf("Unexpected error: %v", err)
 	}
