--- conflicted
+++ resolved
@@ -1,7 +1,6 @@
 #!/bin/sh
 set -e
 
-<<<<<<< HEAD
 clean_up () {
   if [ $? -ne 0 ]; then
     /opt/sd/launch  --run-teardown --token "${2}" --api-uri "${3}" --store-uri "${4}" --ui-uri "${7}" --emitter /sd/emitter --build-timeout "${5}" --cache-strategy "${8}" --pipeline-cache-dir "${9}" --job-cache-dir "${10}" --event-cache-dir "${11}" --cache-compress "${12}" --cache-md5check "${13}" --cache-max-size-mb "${14}" --exit-code "500" --cache-max-go-threads "${15}" "${6}"
@@ -12,18 +11,6 @@
 # Trap these SIGNALs and run teardown
 trap 'clean_up $@'  SIGINT SIGTERM EXIT SIGQUIT SIGHUP
 
-=======
-# Trap these SIGNALs and update build status to failure
-trap "cleanUp $@" HUP INT QUIT TERM EXIT
-
-cleanUp () {
-  if [ $? -ne 0 ]; then
-    /opt/sd/launch --container-error --token "${2}" --api-uri "${3}" --store-uri "${4}" --ui-uri "${7}" --emitter /sd/emitter --build-timeout "${5}" --cache-strategy "${8}" --pipeline-cache-dir "${9}" --job-cache-dir "${10}" --event-cache-dir "${11}" --cache-compress "${12}" --cache-md5check "${13}" --cache-max-size-mb "${14}" --cache-max-go-threads "${15}" "${6}"
-    exit 1
-  fi
-}
-
->>>>>>> 512661e7
 I_AM_ROOT=false
 
 if [ `whoami` = "root" ]; then
